--- conflicted
+++ resolved
@@ -452,11 +452,9 @@
 
     public List<String> getNonSystemKeyspaces();
 
-<<<<<<< HEAD
+    public List<String> getNonLocalStrategyKeyspaces();
+
     public Map<String, String> getViewBuildStatuses(String keyspace, String view);
-=======
-    public List<String> getNonLocalStrategyKeyspaces();
->>>>>>> a4e11828
 
     /**
      * Change endpointsnitch class and dynamic-ness (and dynamic attributes) at runtime
