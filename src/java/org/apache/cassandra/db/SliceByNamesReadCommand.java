--- conflicted
+++ resolved
@@ -94,52 +94,15 @@
         String cfName = in.readUTF();
         long timestamp = in.readLong();
         CFMetaData metadata = Schema.instance.getCFMetaData(keyspaceName, cfName);
-<<<<<<< HEAD
-        NamesQueryFilter filter = metadata.comparator.namesQueryFilterSerializer().deserialize(in, version);
-        return new SliceByNamesReadCommand(keyspaceName, key, cfName, timestamp, filter).setIsDigestQuery(isDigest);
-=======
         if (metadata == null)
         {
             String message = String.format("Got slice command for nonexistent table %s.%s.  If the table was just " +
                     "created, this is likely due to the schema not being fully propagated.  Please wait for schema " +
-                    "agreement on table creation." , keyspaceName, cfName);
+                    "agreement on table creation.", keyspaceName, cfName);
             throw new UnknownColumnFamilyException(message, null);
         }
-
-        ReadCommand command;
-        if (version < MessagingService.VERSION_20)
-        {
-            AbstractType<?> comparator;
-            if (metadata.cfType == ColumnFamilyType.Super)
-            {
-                CompositeType type = (CompositeType)metadata.comparator;
-                comparator = sc == null ? type.types.get(0) : type.types.get(1);
-            }
-            else
-            {
-                comparator = metadata.comparator;
-            }
-
-            IDiskAtomFilter filter = NamesQueryFilter.serializer.deserialize(in, version, comparator);
-
-            if (metadata.cfType == ColumnFamilyType.Super)
-                filter = SuperColumns.fromSCFilter((CompositeType)metadata.comparator, sc, filter);
-
-            // Due to SC compat, it's possible we get back a slice filter at this point
-            if (filter instanceof NamesQueryFilter)
-                command = new SliceByNamesReadCommand(keyspaceName, key, cfName, timestamp, (NamesQueryFilter)filter);
-            else
-                command = new SliceFromReadCommand(keyspaceName, key, cfName, timestamp, (SliceQueryFilter)filter);
-        }
-        else
-        {
-            NamesQueryFilter filter = NamesQueryFilter.serializer.deserialize(in, version, metadata.comparator);
-            command = new SliceByNamesReadCommand(keyspaceName, key, cfName, timestamp, filter);
-        }
-
-        command.setDigestQuery(isDigest);
-        return command;
->>>>>>> 58de86bf
+        NamesQueryFilter filter = metadata.comparator.namesQueryFilterSerializer().deserialize(in, version);
+        return new SliceByNamesReadCommand(keyspaceName, key, cfName, timestamp, filter).setIsDigestQuery(isDigest);
     }
 
     public long serializedSize(ReadCommand cmd, int version)
