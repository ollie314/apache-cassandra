/*
 * Licensed to the Apache Software Foundation (ASF) under one
 * or more contributor license agreements.  See the NOTICE file
 * distributed with this work for additional information
 * regarding copyright ownership.  The ASF licenses this file
 * to you under the Apache License, Version 2.0 (the
 * "License"); you may not use this file except in compliance
 * with the License.  You may obtain a copy of the License at
 *
 *     http://www.apache.org/licenses/LICENSE-2.0
 *
 * Unless required by applicable law or agreed to in writing, software
 * distributed under the License is distributed on an "AS IS" BASIS,
 * WITHOUT WARRANTIES OR CONDITIONS OF ANY KIND, either express or implied.
 * See the License for the specific language governing permissions and
 * limitations under the License.
 */
package org.apache.cassandra.db.commitlog;

import java.io.File;
import java.io.IOException;
import java.nio.ByteBuffer;
import java.nio.channels.FileChannel;
import java.nio.file.StandardOpenOption;
import java.util.*;
import java.util.concurrent.ConcurrentHashMap;
import java.util.concurrent.ConcurrentMap;
import java.util.concurrent.atomic.AtomicInteger;
import java.util.zip.CRC32;

import org.cliffc.high_scale_lib.NonBlockingHashMap;

import com.codahale.metrics.Timer;
import org.apache.cassandra.config.*;
import org.apache.cassandra.db.Mutation;
import org.apache.cassandra.db.commitlog.CommitLog.Configuration;
import org.apache.cassandra.db.partitions.PartitionUpdate;
import org.apache.cassandra.io.FSWriteError;
import org.apache.cassandra.io.util.FileUtils;
import org.apache.cassandra.utils.NativeLibrary;
import org.apache.cassandra.utils.IntegerInterval;
import org.apache.cassandra.utils.concurrent.OpOrder;
import org.apache.cassandra.utils.concurrent.WaitQueue;

import static org.apache.cassandra.utils.FBUtilities.updateChecksumInt;

/*
 * A single commit log file on disk. Manages creation of the file and writing mutations to disk,
 * as well as tracking the last mutation position of any "dirty" CFs covered by the segment file. Segment
 * files are initially allocated to a fixed size and can grow to accomidate a larger value if necessary.
 */
public abstract class CommitLogSegment
{
    private final static long idBase;

    private CDCState cdcState = CDCState.PERMITTED;
    public enum CDCState
    {
        PERMITTED,
        FORBIDDEN,
        CONTAINS
    }
    Object cdcStateLock = new Object();

    private final static AtomicInteger nextId = new AtomicInteger(1);
    private static long replayLimitId;
    static
    {
        long maxId = Long.MIN_VALUE;
        for (File file : new File(DatabaseDescriptor.getCommitLogLocation()).listFiles())
        {
            if (CommitLogDescriptor.isValid(file.getName()))
                maxId = Math.max(CommitLogDescriptor.fromFileName(file.getName()).id, maxId);
        }
        replayLimitId = idBase = Math.max(System.currentTimeMillis(), maxId + 1);
    }

    // The commit log entry overhead in bytes (int: length + int: head checksum + int: tail checksum)
    public static final int ENTRY_OVERHEAD_SIZE = 4 + 4 + 4;

    // The commit log (chained) sync marker/header size in bytes (int: length + int: checksum [segmentId, position])
    static final int SYNC_MARKER_SIZE = 4 + 4;

    // The OpOrder used to order appends wrt sync
    private final OpOrder appendOrder = new OpOrder();

    private final AtomicInteger allocatePosition = new AtomicInteger();

    // Everything before this offset has been synced and written.  The SYNC_MARKER_SIZE bytes after
    // each sync are reserved, and point forwards to the next such offset.  The final
    // sync marker in a segment will be zeroed out, or point to a position too close to the EOF to fit a marker.
    private volatile int lastSyncedOffset;

    // The end position of the buffer. Initially set to its capacity and updated to point to the last written position
    // as the segment is being closed.
    // No need to be volatile as writes are protected by appendOrder barrier.
    private int endOfBuffer;

    // a signal for writers to wait on to confirm the log message they provided has been written to disk
    private final WaitQueue syncComplete = new WaitQueue();

    // a map of Cf->dirty interval in this segment; if interval is not covered by the clean set, the log contains unflushed data
    private final NonBlockingHashMap<UUID, IntegerInterval> cfDirty = new NonBlockingHashMap<>(1024);

    // a map of Cf->clean intervals; separate map from above to permit marking Cfs clean whilst the log is still in use
    private final ConcurrentHashMap<UUID, IntegerInterval.Set> cfClean = new ConcurrentHashMap<>();

    public final long id;

    final File logFile;
    final FileChannel channel;
    final int fd;

    protected final AbstractCommitLogSegmentManager manager;

    ByteBuffer buffer;
    private volatile boolean headerWritten;

    public final CommitLogDescriptor descriptor;

    static CommitLogSegment createSegment(CommitLog commitLog, AbstractCommitLogSegmentManager manager)
    {
        Configuration config = commitLog.configuration;
        CommitLogSegment segment = config.useEncryption() ? new EncryptedSegment(commitLog, manager)
                                                          : config.useCompression() ? new CompressedSegment(commitLog, manager)
                                                                                    : new MemoryMappedSegment(commitLog, manager);
        segment.writeLogHeader();
        return segment;
    }

    /**
     * Checks if the segments use a buffer pool.
     *
     * @param commitLog the commit log
     * @return <code>true</code> if the segments use a buffer pool, <code>false</code> otherwise.
     */
    static boolean usesBufferPool(CommitLog commitLog)
    {
        Configuration config = commitLog.configuration;
        return config.useEncryption() || config.useCompression();
    }

    static long getNextId()
    {
        return idBase + nextId.getAndIncrement();
    }

    /**
     * Constructs a new segment file.
     */
    CommitLogSegment(CommitLog commitLog, AbstractCommitLogSegmentManager manager)
    {
        this.manager = manager;

        id = getNextId();
        descriptor = new CommitLogDescriptor(id,
                                             commitLog.configuration.getCompressorClass(),
                                             commitLog.configuration.getEncryptionContext());
        logFile = new File(manager.storageDirectory, descriptor.fileName());

        try
        {
            channel = FileChannel.open(logFile.toPath(), StandardOpenOption.WRITE, StandardOpenOption.READ, StandardOpenOption.CREATE);
            fd = NativeLibrary.getfd(channel);
        }
        catch (IOException e)
        {
            throw new FSWriteError(e, logFile);
        }

        buffer = createBuffer(commitLog);
    }

    /**
     * Deferred writing of the commit log header until subclasses have had a chance to initialize
     */
    void writeLogHeader()
    {
        CommitLogDescriptor.writeHeader(buffer, descriptor, additionalHeaderParameters());
        endOfBuffer = buffer.capacity();
        lastSyncedOffset = buffer.position();
        allocatePosition.set(lastSyncedOffset + SYNC_MARKER_SIZE);
        headerWritten = true;
    }

    /**
     * Provide any additional header data that should be stored in the {@link CommitLogDescriptor}.
     */
    protected Map<String, String> additionalHeaderParameters()
    {
        return Collections.<String, String>emptyMap();
    }

    abstract ByteBuffer createBuffer(CommitLog commitLog);

    /**
     * Allocate space in this buffer for the provided mutation, and return the allocated Allocation object.
     * Returns null if there is not enough space in this segment, and a new segment is needed.
     */
    @SuppressWarnings("resource") //we pass the op order around
    Allocation allocate(Mutation mutation, int size)
    {
        final OpOrder.Group opGroup = appendOrder.start();
        try
        {
            int position = allocate(size);
            if (position < 0)
            {
                opGroup.close();
                return null;
            }
            markDirty(mutation, position);
            return new Allocation(this, opGroup, position, (ByteBuffer) buffer.duplicate().position(position).limit(position + size));
        }
        catch (Throwable t)
        {
            opGroup.close();
            throw t;
        }
    }

    static boolean shouldReplay(String name)
    {
        return CommitLogDescriptor.fromFileName(name).id < replayLimitId;
    }

    /**
     * FOR TESTING PURPOSES.
     */
    static void resetReplayLimit()
    {
        replayLimitId = getNextId();
    }

    // allocate bytes in the segment, or return -1 if not enough space
    private int allocate(int size)
    {
        while (true)
        {
            int prev = allocatePosition.get();
            int next = prev + size;
            if (next >= endOfBuffer)
                return -1;
            if (allocatePosition.compareAndSet(prev, next))
            {
                assert buffer != null;
                return prev;
            }
        }
    }

    // ensures no more of this segment is writeable, by allocating any unused section at the end and marking it discarded
    void discardUnusedTail()
    {
        // We guard this with the OpOrdering instead of synchronised due to potential dead-lock with CLSM.advanceAllocatingFrom()
        // Ensures endOfBuffer update is reflected in the buffer end position picked up by sync().
        // This actually isn't strictly necessary, as currently all calls to discardUnusedTail are executed either by the thread
        // running sync or within a mutation already protected by this OpOrdering, but to prevent future potential mistakes,
        // we duplicate the protection here so that the contract between discardUnusedTail() and sync() is more explicit.
        try (OpOrder.Group group = appendOrder.start())
        {
            while (true)
            {
                int prev = allocatePosition.get();

                int next = endOfBuffer + 1;
                if (prev >= next)
                {
                    // Already stopped allocating, might also be closed.
                    assert buffer == null || prev == buffer.capacity() + 1;
                    return;
                }
                if (allocatePosition.compareAndSet(prev, next))
                {
                    // Stopped allocating now. Can only succeed once, no further allocation or discardUnusedTail can succeed.
                    endOfBuffer = prev;
                    assert buffer != null && next == buffer.capacity() + 1;
                    return;
                }
            }
        }
    }

    /**
     * Wait for any appends or discardUnusedTail() operations started before this method was called
     */
    void waitForModifications()
    {
        // issue a barrier and wait for it
        appendOrder.awaitNewBarrier();
    }

    /**
     * Forces a disk flush for this segment file.
     */
    synchronized void sync()
    {
        if (!headerWritten)
            throw new IllegalStateException("commit log header has not been written");
        boolean close = false;
        // check we have more work to do
        if (allocatePosition.get() <= lastSyncedOffset + SYNC_MARKER_SIZE)
            return;
        // Note: Even if the very first allocation of this sync section failed, we still want to enter this
        // to ensure the segment is closed. As allocatePosition is set to 1 beyond the capacity of the buffer,
        // this will always be entered when a mutation allocation has been attempted after the marker allocation
        // succeeded in the previous sync.
        assert buffer != null;  // Only close once.

        int startMarker = lastSyncedOffset;
        // Allocate a new sync marker; this is both necessary in itself, but also serves to demarcate
        // the point at which we can safely consider records to have been completely written to.
        int nextMarker = allocate(SYNC_MARKER_SIZE);
        if (nextMarker < 0)
        {
            // Ensure no more of this CLS is writeable, and mark ourselves for closing.
            discardUnusedTail();
            close = true;

            // We use the buffer size as the synced position after a close instead of the end of the actual data
            // to make sure we only close the buffer once.
            // The endOfBuffer position may be incorrect at this point (to be written by another stalled thread).
            nextMarker = buffer.capacity();
        }

        // Wait for mutations to complete as well as endOfBuffer to have been written.
        waitForModifications();
        int sectionEnd = close ? endOfBuffer : nextMarker;

        // Possibly perform compression or encryption, writing to file and flush.
        write(startMarker, sectionEnd);

        // Signal the sync as complete.
        lastSyncedOffset = nextMarker;
        if (close)
            internalClose();
        syncComplete.signalAll();
    }

<<<<<<< HEAD
    /**
     * Create a sync marker to delineate sections of the commit log, typically created on each sync of the file.
     * The sync marker consists of a file pointer to where the next sync marker should be (effectively declaring the length
     * of this section), as well as a CRC value.
     *
     * @param buffer buffer in which to write out the sync marker.
     * @param offset Offset into the {@code buffer} at which to write the sync marker.
     * @param filePos The current position in the target file where the sync marker will be written (most likely different from the buffer position).
     * @param nextMarker The file position of where the next sync marker should be.
     */
    protected void writeSyncMarker(ByteBuffer buffer, int offset, int filePos, int nextMarker)
=======
    protected static void writeSyncMarker(long id, ByteBuffer buffer, int offset, int filePos, int nextMarker)
>>>>>>> 95839aae
    {
        if (filePos > nextMarker)
            throw new IllegalArgumentException(String.format("commit log sync marker's current file position %d is greater than next file position %d", filePos, nextMarker));
        CRC32 crc = new CRC32();
        updateChecksumInt(crc, (int) (id & 0xFFFFFFFFL));
        updateChecksumInt(crc, (int) (id >>> 32));
        updateChecksumInt(crc, filePos);
        buffer.putInt(offset, nextMarker);
        buffer.putInt(offset + 4, (int) crc.getValue());
    }

    abstract void write(int lastSyncedOffset, int nextMarker);

    public boolean isStillAllocating()
    {
        return allocatePosition.get() < endOfBuffer;
    }

    /**
     * Discards a segment file when the log no longer requires it. The file may be left on disk if the archive script
     * requires it. (Potentially blocking operation)
     */
    void discard(boolean deleteFile)
    {
        close();
        if (deleteFile)
            FileUtils.deleteWithConfirm(logFile);
        manager.addSize(-onDiskSize());
    }

    /**
     * @return the current CommitLogPosition for this log segment
     */
    public CommitLogPosition getCurrentCommitLogPosition()
    {
        return new CommitLogPosition(id, allocatePosition.get());
    }

    /**
     * @return the file path to this segment
     */
    public String getPath()
    {
        return logFile.getPath();
    }

    /**
     * @return the file name of this segment
     */
    public String getName()
    {
        return logFile.getName();
    }

    void waitForFinalSync()
    {
        while (true)
        {
            WaitQueue.Signal signal = syncComplete.register();
            if (lastSyncedOffset < endOfBuffer)
            {
                signal.awaitUninterruptibly();
            }
            else
            {
                signal.cancel();
                break;
            }
        }
    }

    void waitForSync(int position, Timer waitingOnCommit)
    {
        while (lastSyncedOffset < position)
        {
            WaitQueue.Signal signal = waitingOnCommit != null ?
                                      syncComplete.register(waitingOnCommit.time()) :
                                      syncComplete.register();
            if (lastSyncedOffset < position)
                signal.awaitUninterruptibly();
            else
                signal.cancel();
        }
    }

    /**
     * Stop writing to this file, sync and close it. Does nothing if the file is already closed.
     */
    synchronized void close()
    {
        discardUnusedTail();
        sync();
        assert buffer == null;
    }

    /**
     * Close the segment file. Do not call from outside this class, use syncAndClose() instead.
     */
    protected void internalClose()
    {
        try
        {
            channel.close();
            buffer = null;
        }
        catch (IOException e)
        {
            throw new FSWriteError(e, getPath());
        }
    }

    public static<K> void coverInMap(ConcurrentMap<K, IntegerInterval> map, K key, int value)
    {
        IntegerInterval i = map.get(key);
        if (i == null)
        {
            i = map.putIfAbsent(key, new IntegerInterval(value, value));
            if (i == null)
                // success
                return;
        }
        i.expandToCover(value);
    }

    void markDirty(Mutation mutation, int allocatedPosition)
    {
        for (PartitionUpdate update : mutation.getPartitionUpdates())
            coverInMap(cfDirty, update.metadata().cfId, allocatedPosition);
    }

    /**
     * Marks the ColumnFamily specified by cfId as clean for this log segment. If the
     * given context argument is contained in this file, it will only mark the CF as
     * clean if no newer writes have taken place.
     *
     * @param cfId           the column family ID that is now clean
     * @param startPosition  the start of the range that is clean
     * @param endPosition    the end of the range that is clean
     */
    public synchronized void markClean(UUID cfId, CommitLogPosition startPosition, CommitLogPosition endPosition)
    {
        if (startPosition.segmentId > id || endPosition.segmentId < id)
            return;
        if (!cfDirty.containsKey(cfId))
            return;
        int start = startPosition.segmentId == id ? startPosition.position : 0;
        int end = endPosition.segmentId == id ? endPosition.position : Integer.MAX_VALUE;
        cfClean.computeIfAbsent(cfId, k -> new IntegerInterval.Set()).add(start, end);
        removeCleanFromDirty();
    }

    private void removeCleanFromDirty()
    {
        // if we're still allocating from this segment, don't touch anything since it can't be done thread-safely
        if (isStillAllocating())
            return;

        Iterator<Map.Entry<UUID, IntegerInterval.Set>> iter = cfClean.entrySet().iterator();
        while (iter.hasNext())
        {
            Map.Entry<UUID, IntegerInterval.Set> clean = iter.next();
            UUID cfId = clean.getKey();
            IntegerInterval.Set cleanSet = clean.getValue();
            IntegerInterval dirtyInterval = cfDirty.get(cfId);
            if (dirtyInterval != null && cleanSet.covers(dirtyInterval))
            {
                cfDirty.remove(cfId);
                iter.remove();
            }
        }
    }

    /**
     * @return a collection of dirty CFIDs for this segment file.
     */
    public synchronized Collection<UUID> getDirtyCFIDs()
    {
        if (cfClean.isEmpty() || cfDirty.isEmpty())
            return cfDirty.keySet();

        List<UUID> r = new ArrayList<>(cfDirty.size());
        for (Map.Entry<UUID, IntegerInterval> dirty : cfDirty.entrySet())
        {
            UUID cfId = dirty.getKey();
            IntegerInterval dirtyInterval = dirty.getValue();
            IntegerInterval.Set cleanSet = cfClean.get(cfId);
            if (cleanSet == null || !cleanSet.covers(dirtyInterval))
                r.add(dirty.getKey());
        }
        return r;
    }

    /**
     * @return true if this segment is unused and safe to recycle or delete
     */
    public synchronized boolean isUnused()
    {
        // if room to allocate, we're still in use as the active allocatingFrom,
        // so we don't want to race with updates to cfClean with removeCleanFromDirty
        if (isStillAllocating())
            return false;

        removeCleanFromDirty();
        return cfDirty.isEmpty();
    }

    /**
     * Check to see if a certain CommitLogPosition is contained by this segment file.
     *
     * @param   context the commit log segment position to be checked
     * @return  true if the commit log segment position is contained by this segment file.
     */
    public boolean contains(CommitLogPosition context)
    {
        return context.segmentId == id;
    }

    // For debugging, not fast
    public String dirtyString()
    {
        StringBuilder sb = new StringBuilder();
        for (UUID cfId : getDirtyCFIDs())
        {
            CFMetaData m = Schema.instance.getCFMetaData(cfId);
            sb.append(m == null ? "<deleted>" : m.cfName).append(" (").append(cfId)
              .append(", dirty: ").append(cfDirty.get(cfId))
              .append(", clean: ").append(cfClean.get(cfId))
              .append("), ");
        }
        return sb.toString();
    }

    abstract public long onDiskSize();

    public long contentSize()
    {
        return lastSyncedOffset;
    }

    @Override
    public String toString()
    {
        return "CommitLogSegment(" + getPath() + ')';
    }

    public static class CommitLogSegmentFileComparator implements Comparator<File>
    {
        public int compare(File f, File f2)
        {
            CommitLogDescriptor desc = CommitLogDescriptor.fromFileName(f.getName());
            CommitLogDescriptor desc2 = CommitLogDescriptor.fromFileName(f2.getName());
            return Long.compare(desc.id, desc2.id);
        }
    }

    public CDCState getCDCState()
    {
        return cdcState;
    }

    /**
     * Change the current cdcState on this CommitLogSegment. There are some restrictions on state transitions and this
     * method is idempotent.
     */
    public void setCDCState(CDCState newState)
    {
        if (newState == cdcState)
            return;

        // Also synchronized in CDCSizeTracker.processNewSegment and .processDiscardedSegment
        synchronized(cdcStateLock)
        {
            if (cdcState == CDCState.CONTAINS && newState != CDCState.CONTAINS)
                throw new IllegalArgumentException("Cannot transition from CONTAINS to any other state.");

            if (cdcState == CDCState.FORBIDDEN && newState != CDCState.PERMITTED)
                throw new IllegalArgumentException("Only transition from FORBIDDEN to PERMITTED is allowed.");

            cdcState = newState;
        }
    }

    /**
     * A simple class for tracking information about the portion of a segment that has been allocated to a log write.
     */
    protected static class Allocation
    {
        private final CommitLogSegment segment;
        private final OpOrder.Group appendOp;
        private final int position;
        private final ByteBuffer buffer;

        Allocation(CommitLogSegment segment, OpOrder.Group appendOp, int position, ByteBuffer buffer)
        {
            this.segment = segment;
            this.appendOp = appendOp;
            this.position = position;
            this.buffer = buffer;
        }

        CommitLogSegment getSegment()
        {
            return segment;
        }

        ByteBuffer getBuffer()
        {
            return buffer;
        }

        // markWritten() MUST be called once we are done with the segment or the CL will never flush
        // but must not be called more than once
        void markWritten()
        {
            appendOp.close();
        }

        void awaitDiskSync(Timer waitingOnCommit)
        {
            segment.waitForSync(position, waitingOnCommit);
        }

        public CommitLogPosition getCommitLogPosition()
        {
            return new CommitLogPosition(segment.id, buffer.limit());
        }
    }
}<|MERGE_RESOLUTION|>--- conflicted
+++ resolved
@@ -337,7 +337,6 @@
         syncComplete.signalAll();
     }
 
-<<<<<<< HEAD
     /**
      * Create a sync marker to delineate sections of the commit log, typically created on each sync of the file.
      * The sync marker consists of a file pointer to where the next sync marker should be (effectively declaring the length
@@ -348,10 +347,7 @@
      * @param filePos The current position in the target file where the sync marker will be written (most likely different from the buffer position).
      * @param nextMarker The file position of where the next sync marker should be.
      */
-    protected void writeSyncMarker(ByteBuffer buffer, int offset, int filePos, int nextMarker)
-=======
     protected static void writeSyncMarker(long id, ByteBuffer buffer, int offset, int filePos, int nextMarker)
->>>>>>> 95839aae
     {
         if (filePos > nextMarker)
             throw new IllegalArgumentException(String.format("commit log sync marker's current file position %d is greater than next file position %d", filePos, nextMarker));
