/*
 * Licensed to the Apache Software Foundation (ASF) under one
 * or more contributor license agreements.  See the NOTICE file
 * distributed with this work for additional information
 * regarding copyright ownership.  The ASF licenses this file
 * to you under the Apache License, Version 2.0 (the
 * "License"); you may not use this file except in compliance
 * with the License.  You may obtain a copy of the License at
 *
 *     http://www.apache.org/licenses/LICENSE-2.0
 *
 * Unless required by applicable law or agreed to in writing, software
 * distributed under the License is distributed on an "AS IS" BASIS,
 * WITHOUT WARRANTIES OR CONDITIONS OF ANY KIND, either express or implied.
 * See the License for the specific language governing permissions and
 * limitations under the License.
 */
package org.apache.cassandra.cql3.statements;

import java.nio.ByteBuffer;
import java.util.*;

import com.google.common.base.Objects;
import com.google.common.base.Predicate;
import com.google.common.collect.AbstractIterator;
import com.google.common.collect.Iterables;
import com.google.common.collect.Iterators;

import org.github.jamm.MemoryMeter;

import org.apache.cassandra.auth.Permission;
import org.apache.cassandra.cql3.*;
import org.apache.cassandra.db.composites.*;
import org.apache.cassandra.transport.messages.ResultMessage;
import org.apache.cassandra.config.CFMetaData;
import org.apache.cassandra.config.ColumnDefinition;
import org.apache.cassandra.db.*;
import org.apache.cassandra.db.filter.*;
import org.apache.cassandra.db.marshal.*;
import org.apache.cassandra.dht.*;
import org.apache.cassandra.exceptions.*;
import org.apache.cassandra.service.ClientState;
import org.apache.cassandra.service.QueryState;
import org.apache.cassandra.service.StorageProxy;
import org.apache.cassandra.service.StorageService;
import org.apache.cassandra.service.pager.*;
import org.apache.cassandra.db.ConsistencyLevel;
import org.apache.cassandra.thrift.ThriftValidation;
import org.apache.cassandra.serializers.MarshalException;
import org.apache.cassandra.utils.ByteBufferUtil;
import org.apache.cassandra.utils.FBUtilities;
import org.slf4j.Logger;
import org.slf4j.LoggerFactory;

/**
 * Encapsulates a completely parsed SELECT query, including the target
 * column family, expression, result count, and ordering clause.
 *
 */
public class SelectStatement implements CQLStatement, MeasurableForPreparedCache
{
    private static final Logger logger = LoggerFactory.getLogger(SelectStatement.class);

    private static final int DEFAULT_COUNT_PAGE_SIZE = 10000;

    private final int boundTerms;
    public final CFMetaData cfm;
    public final Parameters parameters;
    private final Selection selection;
    private final Term limit;

    /** Restrictions on partitioning columns */
    private final Restriction[] keyRestrictions;

    /** Restrictions on clustering columns */
    private final Restriction[] columnRestrictions;

    /** Restrictions on non-primary key columns (i.e. secondary index restrictions) */
    private final Map<ColumnIdentifier, Restriction> metadataRestrictions = new HashMap<ColumnIdentifier, Restriction>();

    // All restricted columns not covered by the key or index filter
    private final Set<ColumnDefinition> restrictedColumns = new HashSet<ColumnDefinition>();
    private Restriction.Slice sliceRestriction;

    private boolean isReversed;
    private boolean onToken;
    private boolean isKeyRange;
    private boolean keyIsInRelation;
    private boolean usesSecondaryIndexing;

    private Map<ColumnIdentifier, Integer> orderingIndexes;

    private boolean selectsStaticColumns;
    private boolean selectsOnlyStaticColumns;

    // Used by forSelection below
    private static final Parameters defaultParameters = new Parameters(Collections.<ColumnIdentifier, Boolean>emptyMap(), false, false, null, false);

    private static final Predicate<ColumnDefinition> isStaticFilter = new Predicate<ColumnDefinition>()
    {
        public boolean apply(ColumnDefinition def)
        {
            return def.isStatic();
        }
    };

    public SelectStatement(CFMetaData cfm, int boundTerms, Parameters parameters, Selection selection, Term limit)
    {
        this.cfm = cfm;
        this.boundTerms = boundTerms;
        this.selection = selection;
        this.keyRestrictions = new Restriction[cfm.partitionKeyColumns().size()];
        this.columnRestrictions = new Restriction[cfm.clusteringColumns().size()];
        this.parameters = parameters;
        this.limit = limit;

        // Now gather a few info on whether we should bother with static columns or not for this statement
        initStaticColumnsInfo();
    }

    private void initStaticColumnsInfo()
    {
        if (!cfm.hasStaticColumns())
            return;

        // If it's a wildcard, we do select static but not only them
        if (selection.isWildcard())
        {
            selectsStaticColumns = true;
            return;
        }

        // Otherwise, check the selected columns
        selectsStaticColumns = !Iterables.isEmpty(Iterables.filter(selection.getColumns(), isStaticFilter));
        selectsOnlyStaticColumns = true;
        for (ColumnDefinition def : selection.getColumns())
        {
            if (def.kind != ColumnDefinition.Kind.PARTITION_KEY && def.kind != ColumnDefinition.Kind.STATIC)
            {
                selectsOnlyStaticColumns = false;
                break;
            }
        }
    }

    // Creates a simple select based on the given selection.
    // Note that the results select statement should not be used for actual queries, but only for processing already
    // queried data through processColumnFamily.
    static SelectStatement forSelection(CFMetaData cfm, Selection selection)
    {
        return new SelectStatement(cfm, 0, defaultParameters, selection, null);
    }

    public ResultSet.Metadata getResultMetadata()
    {
        return parameters.isCount
             ? ResultSet.makeCountMetadata(keyspace(), columnFamily(), parameters.countAlias)
             : selection.getResultMetadata();
    }

    public long measureForPreparedCache(MemoryMeter meter)
    {
        return meter.measure(this)
             + meter.measureDeep(parameters)
             + meter.measureDeep(selection)
             + (limit == null ? 0 : meter.measureDeep(limit))
             + meter.measureDeep(keyRestrictions)
             + meter.measureDeep(columnRestrictions)
             + meter.measureDeep(metadataRestrictions)
             + meter.measureDeep(restrictedColumns)
             + (sliceRestriction == null ? 0 : meter.measureDeep(sliceRestriction))
             + (orderingIndexes == null ? 0 : meter.measureDeep(orderingIndexes));
    }

    public int getBoundTerms()
    {
        return boundTerms;
    }

    public void checkAccess(ClientState state) throws InvalidRequestException, UnauthorizedException
    {
        state.hasColumnFamilyAccess(keyspace(), columnFamily(), Permission.SELECT);
    }

    public void validate(ClientState state) throws InvalidRequestException
    {
        // Nothing to do, all validation has been done by RawStatement.prepare()
    }

    public ResultMessage.Rows execute(QueryState state, QueryOptions options) throws RequestExecutionException, RequestValidationException
    {
        ConsistencyLevel cl = options.getConsistency();
        if (cl == null)
            throw new InvalidRequestException("Invalid empty consistency level");

        cl.validateForRead(keyspace());

        int limit = getLimit(options);
        long now = System.currentTimeMillis();
        Pageable command = getPageableCommand(options, limit, now);

        int pageSize = options.getPageSize();
        // A count query will never be paged for the user, but we always page it internally to avoid OOM.
        // If we user provided a pageSize we'll use that to page internally (because why not), otherwise we use our default
        // Note that if there are some nodes in the cluster with a version less than 2.0, we can't use paging (CASSANDRA-6707).
        if (parameters.isCount && pageSize <= 0)
            pageSize = DEFAULT_COUNT_PAGE_SIZE;

        if (pageSize <= 0 || command == null || !QueryPagers.mayNeedPaging(command, pageSize))
        {
            return execute(command, options, limit, now);
        }
        else
        {
            QueryPager pager = QueryPagers.pager(command, cl, options.getPagingState());
            if (parameters.isCount)
                return pageCountQuery(pager, options, pageSize, now, limit);

            // We can't properly do post-query ordering if we page (see #6722)
            if (needsPostQueryOrdering())
                throw new InvalidRequestException("Cannot page queries with both ORDER BY and a IN restriction on the partition key; you must either remove the "
                                                + "ORDER BY or the IN and sort client side, or disable paging for this query");

            List<Row> page = pager.fetchPage(pageSize);
            ResultMessage.Rows msg = processResults(page, options, limit, now);

            return pager.isExhausted() ? msg : msg.withPagingState(pager.state());
        }
    }

    private Pageable getPageableCommand(QueryOptions options, int limit, long now) throws RequestValidationException
    {
        int limitForQuery = updateLimitForQuery(limit);
        if (isKeyRange || usesSecondaryIndexing)
            return getRangeCommand(options, limitForQuery, now);

        List<ReadCommand> commands = getSliceCommands(options, limitForQuery, now);
        return commands == null ? null : new Pageable.ReadCommands(commands);
    }

    public Pageable getPageableCommand(QueryOptions options) throws RequestValidationException
    {
        return getPageableCommand(options, getLimit(options), System.currentTimeMillis());
    }

    private ResultMessage.Rows execute(Pageable command, QueryOptions options, int limit, long now) throws RequestValidationException, RequestExecutionException
    {
        List<Row> rows;
        if (command == null)
        {
            rows = Collections.<Row>emptyList();
        }
        else
        {
            rows = command instanceof Pageable.ReadCommands
                 ? StorageProxy.read(((Pageable.ReadCommands)command).commands, options.getConsistency())
                 : StorageProxy.getRangeSlice((RangeSliceCommand)command, options.getConsistency());
        }

        return processResults(rows, options, limit, now);
    }

    private ResultMessage.Rows pageCountQuery(QueryPager pager, QueryOptions options, int pageSize, long now, int limit) throws RequestValidationException, RequestExecutionException
    {
        int count = 0;
        while (!pager.isExhausted())
        {
            int maxLimit = pager.maxRemaining();
            logger.debug("New maxLimit for paged count query is {}", maxLimit);
            ResultSet rset = process(pager.fetchPage(pageSize), options, maxLimit, now);
            count += rset.rows.size();
        }

        // We sometimes query one more result than the user limit asks to handle exclusive bounds with compact tables (see updateLimitForQuery).
        // So do make sure the count is not greater than what the user asked for.
        ResultSet result = ResultSet.makeCountResult(keyspace(), columnFamily(), Math.min(count, limit), parameters.countAlias);
        return new ResultMessage.Rows(result);
    }

    public ResultMessage.Rows processResults(List<Row> rows, QueryOptions options, int limit, long now) throws RequestValidationException
    {
        // Even for count, we need to process the result as it'll group some column together in sparse column families
        ResultSet rset = process(rows, options, limit, now);
        rset = parameters.isCount ? rset.makeCountResult(parameters.countAlias) : rset;
        return new ResultMessage.Rows(rset);
    }

    static List<Row> readLocally(String keyspaceName, List<ReadCommand> cmds)
    {
        Keyspace keyspace = Keyspace.open(keyspaceName);
        List<Row> rows = new ArrayList<Row>(cmds.size());
        for (ReadCommand cmd : cmds)
            rows.add(cmd.getRow(keyspace));
        return rows;
    }

    public ResultMessage.Rows executeInternal(QueryState state, QueryOptions options) throws RequestExecutionException, RequestValidationException
    {
        int limit = getLimit(options);
        long now = System.currentTimeMillis();
        Pageable command = getPageableCommand(options, limit, now);
        List<Row> rows = command == null
                       ? Collections.<Row>emptyList()
                       : (command instanceof Pageable.ReadCommands
                          ? readLocally(keyspace(), ((Pageable.ReadCommands)command).commands)
                          : ((RangeSliceCommand)command).executeLocally());

        return processResults(rows, options, limit, now);
    }

    public ResultSet process(List<Row> rows) throws InvalidRequestException
    {
        assert !parameters.isCount; // not yet needed
        QueryOptions options = QueryOptions.DEFAULT;
        return process(rows, options, getLimit(options), System.currentTimeMillis());
    }

    public String keyspace()
    {
        return cfm.ksName;
    }

    public String columnFamily()
    {
        return cfm.cfName;
    }

    private List<ReadCommand> getSliceCommands(QueryOptions options, int limit, long now) throws RequestValidationException
    {
        Collection<ByteBuffer> keys = getKeys(options);
        if (keys.isEmpty()) // in case of IN () for (the last column of) the partition key.
            return null;

        List<ReadCommand> commands = new ArrayList<>(keys.size());

        IDiskAtomFilter filter = makeFilter(options, limit);
        if (filter == null)
            return null;

        // Note that we use the total limit for every key, which is potentially inefficient.
        // However, IN + LIMIT is not a very sensible choice.
        for (ByteBuffer key : keys)
        {
            QueryProcessor.validateKey(key);
            // We should not share the slice filter amongst the commands (hence the cloneShallow), due to
            // SliceQueryFilter not being immutable due to its columnCounter used by the lastCounted() method
            // (this is fairly ugly and we should change that but that's probably not a tiny refactor to do that cleanly)
            commands.add(ReadCommand.create(keyspace(), ByteBufferUtil.clone(key), columnFamily(), now, filter.cloneShallow()));
        }

        return commands;
    }

    private RangeSliceCommand getRangeCommand(QueryOptions options, int limit, long now) throws RequestValidationException
    {
        IDiskAtomFilter filter = makeFilter(options, limit);
        if (filter == null)
            return null;

        List<IndexExpression> expressions = getIndexExpressions(options);
        // The LIMIT provided by the user is the number of CQL row he wants returned.
        // We want to have getRangeSlice to count the number of columns, not the number of keys.
        AbstractBounds<RowPosition> keyBounds = getKeyBounds(options);
        return keyBounds == null
             ? null
             : new RangeSliceCommand(keyspace(), columnFamily(), now,  filter, keyBounds, expressions, limit, !parameters.isDistinct, false);
    }

    private AbstractBounds<RowPosition> getKeyBounds(QueryOptions options) throws InvalidRequestException
    {
        IPartitioner<?> p = StorageService.getPartitioner();

        if (onToken)
        {
            Token startToken = getTokenBound(Bound.START, options, p);
            Token endToken = getTokenBound(Bound.END, options, p);

            boolean includeStart = includeKeyBound(Bound.START);
            boolean includeEnd = includeKeyBound(Bound.END);

            /*
             * If we ask SP.getRangeSlice() for (token(200), token(200)], it will happily return the whole ring.
             * However, wrapping range doesn't really make sense for CQL, and we want to return an empty result
             * in that case (CASSANDRA-5573). So special case to create a range that is guaranteed to be empty.
             *
             * In practice, we want to return an empty result set if either startToken > endToken, or both are
             * equal but one of the bound is excluded (since [a, a] can contains something, but not (a, a], [a, a)
             * or (a, a)). Note though that in the case where startToken or endToken is the minimum token, then
             * this special case rule should not apply.
             */
            int cmp = startToken.compareTo(endToken);
            if (!startToken.isMinimum() && !endToken.isMinimum() && (cmp > 0 || (cmp == 0 && (!includeStart || !includeEnd))))
                return null;

            RowPosition start = includeStart ? startToken.minKeyBound() : startToken.maxKeyBound();
            RowPosition end = includeEnd ? endToken.maxKeyBound() : endToken.minKeyBound();

            return new Range<RowPosition>(start, end);
        }
        else
        {
            ByteBuffer startKeyBytes = getKeyBound(Bound.START, options);
            ByteBuffer finishKeyBytes = getKeyBound(Bound.END, options);

            RowPosition startKey = RowPosition.ForKey.get(startKeyBytes, p);
            RowPosition finishKey = RowPosition.ForKey.get(finishKeyBytes, p);

            if (startKey.compareTo(finishKey) > 0 && !finishKey.isMinimum(p))
                return null;

            if (includeKeyBound(Bound.START))
            {
                return includeKeyBound(Bound.END)
                     ? new Bounds<RowPosition>(startKey, finishKey)
                     : new IncludingExcludingBounds<RowPosition>(startKey, finishKey);
            }
            else
            {
                return includeKeyBound(Bound.END)
                     ? new Range<RowPosition>(startKey, finishKey)
                     : new ExcludingBounds<RowPosition>(startKey, finishKey);
            }
        }
    }

    private ColumnSlice makeStaticSlice()
    {
        // Note: we could use staticPrefix.start() for the start bound, but EMPTY gives us the
        // same effect while saving a few CPU cycles.
        return isReversed
             ? new ColumnSlice(cfm.comparator.staticPrefix().end(), Composites.EMPTY)
             : new ColumnSlice(Composites.EMPTY, cfm.comparator.staticPrefix().end());
    }

    private IDiskAtomFilter makeFilter(QueryOptions options, int limit)
    throws InvalidRequestException
    {
        int toGroup = cfm.comparator.isDense() ? -1 : cfm.clusteringColumns().size();
        if (parameters.isDistinct)
        {
            // For distinct, we only care about fetching the beginning of each partition. If we don't have
            // static columns, we in fact only care about the first cell, so we query only that (we don't "group").
            // If we do have static columns, we do need to fetch the first full group (to have the static columns values).
            return new SliceQueryFilter(ColumnSlice.ALL_COLUMNS_ARRAY, false, 1, selectsStaticColumns ? toGroup : -1);
        }
        else if (isColumnRange())
        {
            List<Composite> startBounds = getRequestedBound(Bound.START, options);
            List<Composite> endBounds = getRequestedBound(Bound.END, options);
            assert startBounds.size() == endBounds.size();

            // Handles fetching static columns. Note that for 2i, the filter is just used to restrict
            // the part of the index to query so adding the static slice would be useless and confusing.
            // For 2i, static columns are retrieve in CompositesSearcher with each index hit.
            ColumnSlice staticSlice = selectsStaticColumns && !usesSecondaryIndexing
                                    ? makeStaticSlice()
                                    : null;

            // The case where startBounds == 1 is common enough that it's worth optimizing
            if (startBounds.size() == 1)
            {
                ColumnSlice slice = new ColumnSlice(startBounds.get(0), endBounds.get(0));
                if (slice.isAlwaysEmpty(cfm.comparator, isReversed))
                    return staticSlice == null ? null : sliceFilter(staticSlice, limit, toGroup);

                if (staticSlice == null)
                    return sliceFilter(slice, limit, toGroup);

                if (isReversed)
                    return slice.includes(cfm.comparator.reverseComparator(), staticSlice.start)
                            ? sliceFilter(new ColumnSlice(slice.start, staticSlice.finish), limit, toGroup)
                            : sliceFilter(new ColumnSlice[]{ slice, staticSlice }, limit, toGroup);
                else
                    return slice.includes(cfm.comparator, staticSlice.finish)
                            ? sliceFilter(new ColumnSlice(staticSlice.start, slice.finish), limit, toGroup)
                            : sliceFilter(new ColumnSlice[]{ staticSlice, slice }, limit, toGroup);
            }

            List<ColumnSlice> l = new ArrayList<ColumnSlice>(startBounds.size());
            for (int i = 0; i < startBounds.size(); i++)
            {
                ColumnSlice slice = new ColumnSlice(startBounds.get(i), endBounds.get(i));
                if (!slice.isAlwaysEmpty(cfm.comparator, isReversed))
                    l.add(slice);
            }

            if (l.isEmpty())
                return staticSlice == null ? null : sliceFilter(staticSlice, limit, toGroup);
            if (staticSlice == null)
                return sliceFilter(l.toArray(new ColumnSlice[l.size()]), limit, toGroup);

            // The slices should not overlap. We know the slices built from startBounds/endBounds don't, but if there is
            // a static slice, it could overlap with the 2nd slice. Check for it and correct if that's the case
            ColumnSlice[] slices;
            if (isReversed)
            {
                if (l.get(l.size() - 1).includes(cfm.comparator.reverseComparator(), staticSlice.start))
                {
                    slices = l.toArray(new ColumnSlice[l.size()]);
                    slices[slices.length-1] = new ColumnSlice(slices[slices.length-1].start, Composites.EMPTY);
                }
                else
                {
                    slices = l.toArray(new ColumnSlice[l.size()+1]);
                    slices[slices.length-1] = staticSlice;
                }
            }
            else
            {
                if (l.get(0).includes(cfm.comparator, staticSlice.finish))
                {
                    slices = new ColumnSlice[l.size()];
                    slices[0] = new ColumnSlice(Composites.EMPTY, l.get(0).finish);
                    for (int i = 1; i < l.size(); i++)
                        slices[i] = l.get(i);
                }
                else
                {
                    slices = new ColumnSlice[l.size()+1];
                    slices[0] = staticSlice;
                    for (int i = 0; i < l.size(); i++)
                        slices[i+1] = l.get(i);
                }
            }
            return sliceFilter(slices, limit, toGroup);
        }
        else
        {
            SortedSet<CellName> cellNames = getRequestedColumns(options);
            if (cellNames == null) // in case of IN () for the last column of the key
                return null;
            QueryProcessor.validateCellNames(cellNames, cfm.comparator);
            return new NamesQueryFilter(cellNames, true);
        }
    }

    private SliceQueryFilter sliceFilter(ColumnSlice slice, int limit, int toGroup)
    {
        return sliceFilter(new ColumnSlice[]{ slice }, limit, toGroup);
    }

    private SliceQueryFilter sliceFilter(ColumnSlice[] slices, int limit, int toGroup)
    {
        assert ColumnSlice.validateSlices(slices, cfm.comparator, isReversed) : String.format("Invalid slices: " + Arrays.toString(slices) + (isReversed ? " (reversed)" : ""));
        return new SliceQueryFilter(slices, isReversed, limit, toGroup);
    }

    private int getLimit(QueryOptions options) throws InvalidRequestException
    {
        int l = Integer.MAX_VALUE;
        if (limit != null)
        {
            ByteBuffer b = limit.bindAndGet(options);
            if (b == null)
                throw new InvalidRequestException("Invalid null value of limit");

            try
            {
                Int32Type.instance.validate(b);
                l = Int32Type.instance.compose(b);
            }
            catch (MarshalException e)
            {
                throw new InvalidRequestException("Invalid limit value");
            }
        }

        if (l <= 0)
            throw new InvalidRequestException("LIMIT must be strictly positive");

        return l;
    }

    private int updateLimitForQuery(int limit)
    {
        // Internally, we don't support exclusive bounds for slices. Instead, we query one more element if necessary
        // and exclude it later (in processColumnFamily)
        return sliceRestriction != null && (!sliceRestriction.isInclusive(Bound.START) || !sliceRestriction.isInclusive(Bound.END)) && limit != Integer.MAX_VALUE
             ? limit + 1
             : limit;
    }

    private Collection<ByteBuffer> getKeys(final QueryOptions options) throws InvalidRequestException
    {
        List<ByteBuffer> keys = new ArrayList<ByteBuffer>();
        CBuilder builder = cfm.getKeyValidatorAsCType().builder();
        for (ColumnDefinition def : cfm.partitionKeyColumns())
        {
            Restriction r = keyRestrictions[def.position()];
            assert r != null && !r.isSlice();

            List<ByteBuffer> values = r.values(options);

            if (builder.remainingCount() == 1)
            {
                for (ByteBuffer val : values)
                {
                    if (val == null)
                        throw new InvalidRequestException(String.format("Invalid null value for partition key part %s", def.name));
                    keys.add(builder.buildWith(val).toByteBuffer());
                }
            }
            else
            {
                // Note: for backward compatibility reasons, we let INs with 1 value slide
                if (values.size() != 1)
                    throw new InvalidRequestException("IN is only supported on the last column of the partition key");
                ByteBuffer val = values.get(0);
                if (val == null)
                    throw new InvalidRequestException(String.format("Invalid null value for partition key part %s", def.name));
                builder.add(val);
            }
        }
        return keys;
    }

    private ByteBuffer getKeyBound(Bound b, QueryOptions options) throws InvalidRequestException
    {
        // Deal with unrestricted partition key components (special-casing is required to deal with 2i queries on the first
        // component of a composite partition key).
        for (int i = 0; i < keyRestrictions.length; i++)
            if (keyRestrictions[i] == null)
                return ByteBufferUtil.EMPTY_BYTE_BUFFER;

        // We deal with IN queries for keys in other places, so we know buildBound will return only one result
        return buildBound(b, cfm.partitionKeyColumns(), keyRestrictions, false, cfm.getKeyValidatorAsCType(), options).get(0).toByteBuffer();
    }

    private Token getTokenBound(Bound b, QueryOptions options, IPartitioner<?> p) throws InvalidRequestException
    {
        assert onToken;

        Restriction restriction = keyRestrictions[0];

        assert !restriction.isMultiColumn() : "Unexpectedly got a multi-column restriction on a partition key for a range query";
        SingleColumnRestriction keyRestriction = (SingleColumnRestriction)restriction;

        ByteBuffer value;
        if (keyRestriction.isEQ())
        {
            value = keyRestriction.values(options).get(0);
        }
        else
        {
            SingleColumnRestriction.Slice slice = (SingleColumnRestriction.Slice)keyRestriction;
            if (!slice.hasBound(b))
                return p.getMinimumToken();

            value = slice.bound(b, options);
        }

        if (value == null)
            throw new InvalidRequestException("Invalid null token value");
        return p.getTokenFactory().fromByteArray(value);
    }

    private boolean includeKeyBound(Bound b)
    {
        for (Restriction r : keyRestrictions)
        {
            if (r == null)
                return true;
            else if (r.isSlice())
            {
                assert !r.isMultiColumn() : "Unexpectedly got multi-column restriction on partition key";
                return ((SingleColumnRestriction.Slice)r).isInclusive(b);
            }
        }
        // All equality
        return true;
    }

    private boolean isColumnRange()
    {
        // Due to CASSANDRA-5762, we always do a slice for CQL3 tables (not dense, composite).
        // Static CF (non dense but non composite) never entails a column slice however
        if (!cfm.comparator.isDense())
            return cfm.comparator.isCompound();

        // Otherwise (i.e. for compact table where we don't have a row marker anyway and thus don't care about CASSANDRA-5762),
        // it is a range query if it has at least one the column alias for which no relation is defined or is not EQ.
        for (Restriction r : columnRestrictions)
        {
            if (r == null || r.isSlice())
                return true;
        }
        return false;
    }

    private SortedSet<CellName> getRequestedColumns(QueryOptions options) throws InvalidRequestException
    {
        // Note: getRequestedColumns don't handle static columns, but due to CASSANDRA-5762
        // we always do a slice for CQL3 tables, so it's ok to ignore them here
        assert !isColumnRange();

        CBuilder builder = cfm.comparator.prefixBuilder();
        Iterator<ColumnDefinition> idIter = cfm.clusteringColumns().iterator();
        for (Restriction r : columnRestrictions)
        {
            ColumnDefinition def = idIter.next();
            assert r != null && !r.isSlice();

            List<ByteBuffer> values = r.values(options);
            if (values.size() == 1)
            {
                ByteBuffer val = values.get(0);
                if (val == null)
                    throw new InvalidRequestException(String.format("Invalid null value for clustering key part %s", def.name));
                builder.add(val);
            }
            else
            {
                // We have a IN, which we only support for the last column.
                // If compact, just add all values and we're done. Otherwise,
                // for each value of the IN, creates all the columns corresponding to the selection.
                if (values.isEmpty())
                    return null;
                SortedSet<CellName> columns = new TreeSet<CellName>(cfm.comparator);
                Iterator<ByteBuffer> iter = values.iterator();
                while (iter.hasNext())
                {
                    ByteBuffer val = iter.next();
                    if (val == null)
                        throw new InvalidRequestException(String.format("Invalid null value for clustering key part %s", def.name));

                    Composite prefix = builder.buildWith(val);
                    columns.addAll(addSelectedColumns(prefix));
                }
                return columns;
            }
        }

        return addSelectedColumns(builder.build());
    }

    private SortedSet<CellName> addSelectedColumns(Composite prefix)
    {
        if (cfm.comparator.isDense())
        {
            return FBUtilities.singleton(cfm.comparator.create(prefix, null), cfm.comparator);
        }
        else
        {
            // Collections require doing a slice query because a given collection is a
            // non-know set of columns, so we shouldn't get there
            assert !selectACollection();

            SortedSet<CellName> columns = new TreeSet<CellName>(cfm.comparator);

            // We need to query the selected column as well as the marker
            // column (for the case where the row exists but has no columns outside the PK)
            // Two exceptions are "static CF" (non-composite non-compact CF) and "super CF"
            // that don't have marker and for which we must query all columns instead
            if (cfm.comparator.isCompound() && !cfm.isSuper())
            {
                // marker
                columns.add(cfm.comparator.rowMarker(prefix));

                // selected columns
                for (ColumnDefinition def : selection.getColumns())
                    if (def.kind == ColumnDefinition.Kind.REGULAR || def.kind == ColumnDefinition.Kind.STATIC)
                        columns.add(cfm.comparator.create(prefix, def));
            }
            else
            {
                // We now that we're not composite so we can ignore static columns
                for (ColumnDefinition def : cfm.regularColumns())
                    columns.add(cfm.comparator.create(prefix, def));
            }
            return columns;
        }
    }

    private boolean selectACollection()
    {
        if (!cfm.comparator.hasCollections())
            return false;

        for (ColumnDefinition def : selection.getColumns())
        {
            if (def.type instanceof CollectionType)
                return true;
        }

        return false;
    }

    private static List<Composite> buildBound(Bound bound,
                                              List<ColumnDefinition> defs,
                                              Restriction[] restrictions,
                                              boolean isReversed,
                                              CType type,
                                              QueryOptions options) throws InvalidRequestException
    {
        CBuilder builder = type.builder();

        // check the first restriction to see if we're dealing with a multi-column restriction
        if (!defs.isEmpty())
        {
            Restriction firstRestriction = restrictions[0];
            if (firstRestriction != null && firstRestriction.isMultiColumn())
            {
                if (firstRestriction.isSlice())
                    return buildMultiColumnSliceBound(bound, defs, (MultiColumnRestriction.Slice) firstRestriction, isReversed, builder, options);
                else if (firstRestriction.isIN())
                    return buildMultiColumnInBound(bound, defs, (MultiColumnRestriction.IN) firstRestriction, isReversed, builder, type, options);
                else
                    return buildMultiColumnEQBound(bound, defs, (MultiColumnRestriction.EQ) firstRestriction, isReversed, builder, options);
            }
        }

        // The end-of-component of composite doesn't depend on whether the
        // component type is reversed or not (i.e. the ReversedType is applied
        // to the component comparator but not to the end-of-component itself),
        // it only depends on whether the slice is reversed
        Bound eocBound = isReversed ? Bound.reverse(bound) : bound;
        for (Iterator<ColumnDefinition> iter = defs.iterator(); iter.hasNext();)
        {
            ColumnDefinition def = iter.next();

            // In a restriction, we always have Bound.START < Bound.END for the "base" comparator.
            // So if we're doing a reverse slice, we must inverse the bounds when giving them as start and end of the slice filter.
            // But if the actual comparator itself is reversed, we must inversed the bounds too.
            Bound b = isReversed == isReversedType(def) ? bound : Bound.reverse(bound);
            Restriction r = restrictions[def.position()];
            if (isNullRestriction(r, b))
            {
                // There wasn't any non EQ relation on that key, we select all records having the preceding component as prefix.
                // For composites, if there was preceding component and we're computing the end, we must change the last component
                // End-Of-Component, otherwise we would be selecting only one record.
                Composite prefix = builder.build();
                return Collections.singletonList(!prefix.isEmpty() && eocBound == Bound.END ? prefix.end() : prefix);
            }
            if (r.isSlice())
            {
                builder.add(getSliceValue(r, b, options));
                Relation.Type relType = ((Restriction.Slice)r).getRelation(eocBound, b);
                return Collections.singletonList(builder.build().withEOC(eocForRelation(relType)));
            }
            else
            {
                List<ByteBuffer> values = r.values(options);
                if (values.size() != 1)
                {
                    // IN query, we only support it on the clustering columns
                    assert def.position() == defs.size() - 1;
                    // The IN query might not have listed the values in comparator order, so we need to re-sort
                    // the bounds lists to make sure the slices works correctly (also, to avoid duplicates).
                    TreeSet<Composite> s = new TreeSet<>(isReversed ? type.reverseComparator() : type);
                    for (ByteBuffer val : values)
                    {
                        if (val == null)
                            throw new InvalidRequestException(String.format("Invalid null clustering key part %s", def.name));
                        Composite prefix = builder.buildWith(val);
                        // See below for why this
                        s.add((eocBound == Bound.END && builder.remainingCount() > 0) ? prefix.end() : prefix);
                    }
                    return new ArrayList<>(s);
                }

                ByteBuffer val = values.get(0);
                if (val == null)
                    throw new InvalidRequestException(String.format("Invalid null clustering key part %s", def.name));
                builder.add(val);
            }
        }
        // Means no relation at all or everything was an equal
        // Note: if the builder is "full", there is no need to use the end-of-component bit. For columns selection,
        // it would be harmless to do it. However, we use this method got the partition key too. And when a query
        // with 2ndary index is done, and with the the partition provided with an EQ, we'll end up here, and in that
        // case using the eoc would be bad, since for the random partitioner we have no guarantee that
        // prefix.end() will sort after prefix (see #5240).
        Composite prefix = builder.build();
        return Collections.singletonList(eocBound == Bound.END && builder.remainingCount() > 0 ? prefix.end() : prefix);
    }

    private static Composite.EOC eocForRelation(Relation.Type op)
    {
        switch (op)
        {
            case LT:
                // < X => using startOf(X) as finish bound
                return Composite.EOC.START;
            case GT:
            case LTE:
                // > X => using endOf(X) as start bound
                // <= X => using endOf(X) as finish bound
                return Composite.EOC.END;
            default:
                // >= X => using X as start bound (could use START_OF too)
                // = X => using X
                return Composite.EOC.NONE;
        }
    }

    private static List<Composite> buildMultiColumnSliceBound(Bound bound,
                                                              List<ColumnDefinition> defs,
                                                              MultiColumnRestriction.Slice slice,
                                                              boolean isReversed,
                                                              CBuilder builder,
                                                              QueryOptions options) throws InvalidRequestException
    {
        Bound eocBound = isReversed ? Bound.reverse(bound) : bound;

        Iterator<ColumnDefinition> iter = defs.iterator();
        ColumnDefinition firstName = iter.next();
        // A hack to preserve pre-6875 behavior for tuple-notation slices where the comparator mixes ASCENDING
        // and DESCENDING orders.  This stores the bound for the first component; we will re-use it for all following
        // components, even if they don't match the first component's reversal/non-reversal.  Note that this does *not*
        // guarantee correct query results, it just preserves the previous behavior.
        Bound firstComponentBound = isReversed == isReversedType(firstName) ? bound : Bound.reverse(bound);

        if (!slice.hasBound(firstComponentBound))
        {
            Composite prefix = builder.build();
            return Collections.singletonList(builder.remainingCount() > 0 && eocBound == Bound.END
                    ? prefix.end()
                    : prefix);
        }

        List<ByteBuffer> vals = slice.componentBounds(firstComponentBound, options);

        ByteBuffer v = vals.get(firstName.position());
        if (v == null)
            throw new InvalidRequestException("Invalid null value in condition for column " + firstName.name);
        builder.add(v);

        while (iter.hasNext())
        {
            ColumnDefinition def = iter.next();
            if (def.position() >= vals.size())
                break;

            v = vals.get(def.position());
            if (v == null)
                throw new InvalidRequestException("Invalid null value in condition for column " + def.name);
            builder.add(v);
        }
        Relation.Type relType = slice.getRelation(eocBound, firstComponentBound);
        return Collections.singletonList(builder.build().withEOC(eocForRelation(relType)));
    }

    private static List<Composite> buildMultiColumnInBound(Bound bound,
                                                           List<ColumnDefinition> defs,
                                                           MultiColumnRestriction.IN restriction,
                                                           boolean isReversed,
                                                           CBuilder builder,
                                                           CType type,
                                                           QueryOptions options) throws InvalidRequestException
    {
        List<List<ByteBuffer>> splitInValues = restriction.splitValues(options);
        Bound eocBound = isReversed ? Bound.reverse(bound) : bound;

        // The IN query might not have listed the values in comparator order, so we need to re-sort
        // the bounds lists to make sure the slices works correctly (also, to avoid duplicates).
        TreeSet<Composite> inValues = new TreeSet<>(isReversed ? type.reverseComparator() : type);
        for (List<ByteBuffer> components : splitInValues)
        {
            for (int i = 0; i < components.size(); i++)
                if (components.get(i) == null)
                    throw new InvalidRequestException("Invalid null value in condition for column " + defs.get(i));

            Composite prefix = builder.buildWith(components);
            inValues.add(eocBound == Bound.END && builder.remainingCount() - components.size() > 0
                         ? prefix.end()
                         : prefix);
        }
        return new ArrayList<>(inValues);
    }

    private static List<Composite> buildMultiColumnEQBound(Bound bound,
                                                           List<ColumnDefinition> defs,
                                                           MultiColumnRestriction.EQ restriction,
                                                           boolean isReversed,
                                                           CBuilder builder,
                                                           QueryOptions options) throws InvalidRequestException
    {
        Bound eocBound = isReversed ? Bound.reverse(bound) : bound;
        List<ByteBuffer> values = restriction.values(options);
        for (int i = 0; i < values.size(); i++)
        {
            ByteBuffer component = values.get(i);
            if (component == null)
                throw new InvalidRequestException("Invalid null value in condition for column " + defs.get(i));
            builder.add(component);
        }

        Composite prefix = builder.build();
        return Collections.singletonList(builder.remainingCount() > 0 && eocBound == Bound.END
                                         ? prefix.end()
                                         : prefix);
    }

    private static boolean isNullRestriction(Restriction r, Bound b)
    {
        return r == null || (r.isSlice() && !((Restriction.Slice)r).hasBound(b));
    }

    private static ByteBuffer getSliceValue(Restriction r, Bound b, QueryOptions options) throws InvalidRequestException
    {
        Restriction.Slice slice = (Restriction.Slice)r;
        assert slice.hasBound(b);
        ByteBuffer val = slice.bound(b, options);
        if (val == null)
            throw new InvalidRequestException(String.format("Invalid null clustering key part %s", r));
        return val;
    }

    private List<Composite> getRequestedBound(Bound b, QueryOptions options) throws InvalidRequestException
    {
        assert isColumnRange();
        return buildBound(b, cfm.clusteringColumns(), columnRestrictions, isReversed, cfm.comparator, options);
    }

    public List<IndexExpression> getIndexExpressions(QueryOptions options) throws InvalidRequestException
    {
        if (!usesSecondaryIndexing || restrictedColumns.isEmpty())
            return Collections.emptyList();

        List<IndexExpression> expressions = new ArrayList<IndexExpression>();
        for (ColumnDefinition def : restrictedColumns)
        {
            Restriction restriction;
            switch (def.kind)
            {
                case PARTITION_KEY:
                    restriction = keyRestrictions[def.position()];
                    break;
                case CLUSTERING_COLUMN:
                    restriction = columnRestrictions[def.position()];
                    break;
                case REGULAR:
                case STATIC:
                    restriction = metadataRestrictions.get(def.name);
                    break;
                default:
                    // We don't allow restricting a COMPACT_VALUE for now in prepare.
                    throw new AssertionError();
            }

            if (restriction.isSlice())
            {
                Restriction.Slice slice = (Restriction.Slice)restriction;
                for (Bound b : Bound.values())
                {
                    if (slice.hasBound(b))
                    {
                        ByteBuffer value = validateIndexedValue(def, slice.bound(b, options));
                        IndexExpression.Operator op = slice.getIndexOperator(b);
                        // If the underlying comparator for name is reversed, we need to reverse the IndexOperator: user operation
                        // always refer to the "forward" sorting even if the clustering order is reversed, but the 2ndary code does
                        // use the underlying comparator as is.
                        if (def.type instanceof ReversedType)
                            op = reverse(op);
                        expressions.add(new IndexExpression(def.name.bytes, op, value));
                    }
                }
            }
            else if (restriction.isContains())
            {
                SingleColumnRestriction.Contains contains = (SingleColumnRestriction.Contains)restriction;
                for (ByteBuffer value : contains.values(options))
                {
                    validateIndexedValue(def, value);
                    expressions.add(new IndexExpression(def.name.bytes, IndexExpression.Operator.CONTAINS, value));
                }
                for (ByteBuffer key : contains.keys(options))
                {
                    validateIndexedValue(def, key);
                    expressions.add(new IndexExpression(def.name.bytes, IndexExpression.Operator.CONTAINS_KEY, key));
                }
            }
            else
            {
                List<ByteBuffer> values = restriction.values(options);

                if (values.size() != 1)
                    throw new InvalidRequestException("IN restrictions are not supported on indexed columns");

                ByteBuffer value = validateIndexedValue(def, values.get(0));
                expressions.add(new IndexExpression(def.name.bytes, IndexExpression.Operator.EQ, value));
            }
        }
        return expressions;
    }

    private static ByteBuffer validateIndexedValue(ColumnDefinition def, ByteBuffer value) throws InvalidRequestException
    {
        if (value == null)
            throw new InvalidRequestException(String.format("Unsupported null value for indexed column %s", def.name));
        if (value.remaining() > 0xFFFF)
            throw new InvalidRequestException("Index expression values may not be larger than 64K");
        return value;
    }

    private Iterator<Cell> applySliceRestriction(final Iterator<Cell> cells, final QueryOptions options) throws InvalidRequestException
    {
        assert sliceRestriction != null;

        final CellNameType type = cfm.comparator;
        final CellName excludedStart = sliceRestriction.isInclusive(Bound.START) ? null : type.makeCellName(sliceRestriction.bound(Bound.START, options));
        final CellName excludedEnd = sliceRestriction.isInclusive(Bound.END) ? null : type.makeCellName(sliceRestriction.bound(Bound.END, options));

        return new AbstractIterator<Cell>()
        {
            protected Cell computeNext()
            {
                while (cells.hasNext())
                {
                    Cell c = cells.next();

                    // For dynamic CF, the column could be out of the requested bounds (because we don't support strict bounds internally (unless
                    // the comparator is composite that is)), filter here
                    if ( (excludedStart != null && type.compare(c.name(), excludedStart) == 0)
                      || (excludedEnd != null && type.compare(c.name(), excludedEnd) == 0) )
                        continue;

                    return c;
                }
                return endOfData();
            }
        };
    }

    private static IndexExpression.Operator reverse(IndexExpression.Operator op)
    {
        switch (op)
        {
            case LT:  return IndexExpression.Operator.GT;
            case LTE: return IndexExpression.Operator.GTE;
            case GT:  return IndexExpression.Operator.LT;
            case GTE: return IndexExpression.Operator.LTE;
            default: return op;
        }
    }

    private ResultSet process(List<Row> rows, QueryOptions options, int limit, long now) throws InvalidRequestException
    {
        Selection.ResultSetBuilder result = selection.resultSetBuilder(now);
        for (org.apache.cassandra.db.Row row : rows)
        {
            // Not columns match the query, skip
            if (row.cf == null)
                continue;

            processColumnFamily(row.key.getKey(), row.cf, options, now, result);
        }

        ResultSet cqlRows = result.build();

        orderResults(cqlRows);

        // Internal calls always return columns in the comparator order, even when reverse was set
        if (isReversed)
            cqlRows.reverse();

        // Trim result if needed to respect the user limit
        cqlRows.trim(limit);
        return cqlRows;
    }

    // Used by ModificationStatement for CAS operations
    void processColumnFamily(ByteBuffer key, ColumnFamily cf, QueryOptions options, long now, Selection.ResultSetBuilder result)
    throws InvalidRequestException
    {
        CFMetaData cfm = cf.metadata();
        ByteBuffer[] keyComponents = null;
        if (cfm.getKeyValidator() instanceof CompositeType)
        {
            keyComponents = ((CompositeType)cfm.getKeyValidator()).split(key);
        }
        else
        {
            keyComponents = new ByteBuffer[]{ key };
        }

        Iterator<Cell> cells = cf.getSortedColumns().iterator();
        if (sliceRestriction != null)
            cells = applySliceRestriction(cells, options);

        CQL3Row.RowIterator iter = cfm.comparator.CQL3RowBuilder(cfm, now).group(cells);

        // If there is static columns but there is no non-static row, then provided the select was a full
        // partition selection (i.e. not a 2ndary index search and there was no condition on clustering columns)
        // then we want to include the static columns in the result set (and we're done).
        CQL3Row staticRow = iter.getStaticRow();
        if (staticRow != null && !iter.hasNext() && !usesSecondaryIndexing && hasNoClusteringColumnsRestriction())
        {
            result.newRow();
            for (ColumnDefinition def : selection.getColumns())
            {
                switch (def.kind)
                {
                    case PARTITION_KEY:
                        result.add(keyComponents[def.position()]);
                        break;
                    case STATIC:
                        addValue(result, def, staticRow, options);
                        break;
                    default:
                        result.add((ByteBuffer)null);
                }
            }
            return;
        }

        while (iter.hasNext())
        {
            CQL3Row cql3Row = iter.next();

            // Respect requested order
            result.newRow();
            // Respect selection order
            for (ColumnDefinition def : selection.getColumns())
            {
                switch (def.kind)
                {
                    case PARTITION_KEY:
                        result.add(keyComponents[def.position()]);
                        break;
                    case CLUSTERING_COLUMN:
                        result.add(cql3Row.getClusteringColumn(def.position()));
                        break;
                    case COMPACT_VALUE:
                        result.add(cql3Row.getColumn(null));
                        break;
                    case REGULAR:
                        addValue(result, def, cql3Row, options);
                        break;
                    case STATIC:
                        addValue(result, def, staticRow, options);
                        break;
                }
            }
        }
    }

    private static void addValue(Selection.ResultSetBuilder result, ColumnDefinition def, CQL3Row row, QueryOptions options)
    {
        if (row == null)
        {
            result.add((ByteBuffer)null);
            return;
        }

        if (def.type.isCollection())
        {
            List<Cell> collection = row.getCollection(def.name);
            ByteBuffer value = collection == null
                             ? null
                             : ((CollectionType)def.type).serializeForNativeProtocol(collection, options.getProtocolVersion());
            result.add(value);
            return;
        }

        result.add(row.getColumn(def.name));
    }

    private boolean hasNoClusteringColumnsRestriction()
    {
        for (int i = 0; i < columnRestrictions.length; i++)
            if (columnRestrictions[i] != null)
                return false;
        return true;
    }

    private boolean needsPostQueryOrdering()
    {
        // We need post-query ordering only for queries with IN on the partition key and an ORDER BY.
        return keyIsInRelation && !parameters.orderings.isEmpty();
    }

    /**
     * Orders results when multiple keys are selected (using IN)
     */
    private void orderResults(ResultSet cqlRows) throws InvalidRequestException
    {
        if (cqlRows.size() == 0 || !needsPostQueryOrdering())
            return;

        assert orderingIndexes != null;

        List<Integer> idToSort = new ArrayList<Integer>();
        List<Comparator<ByteBuffer>> sorters = new ArrayList<Comparator<ByteBuffer>>();

        for (ColumnIdentifier identifier : parameters.orderings.keySet())
        {
            ColumnDefinition orderingColumn = cfm.getColumnDefinition(identifier);
            idToSort.add(orderingIndexes.get(orderingColumn.name));
            sorters.add(orderingColumn.type);
        }

        Comparator<List<ByteBuffer>> comparator = idToSort.size() == 1
                                                ? new SingleColumnComparator(idToSort.get(0), sorters.get(0))
                                                : new CompositeComparator(sorters, idToSort);
        Collections.sort(cqlRows.rows, comparator);
    }

    private static boolean isReversedType(ColumnDefinition def)
    {
        return def.type instanceof ReversedType;
    }

    private boolean columnFilterIsIdentity()
    {
        for (Restriction r : columnRestrictions)
        {
            if (r != null)
                return false;
        }
        return true;
    }

    private boolean hasClusteringColumnsRestriction()
    {
        for (int i = 0; i < columnRestrictions.length; i++)
            if (columnRestrictions[i] != null)
                return true;
        return false;
    }

    private void validateDistinctSelection()
    throws InvalidRequestException
    {
        Collection<ColumnDefinition> requestedColumns = selection.getColumns();
        for (ColumnDefinition def : requestedColumns)
            if (def.kind != ColumnDefinition.Kind.PARTITION_KEY && def.kind != ColumnDefinition.Kind.STATIC)
                throw new InvalidRequestException(String.format("SELECT DISTINCT queries must only request partition key columns and/or static columns (not %s)", def.name));

        // If it's a key range, we require that all partition key columns are selected so we don't have to bother with post-query grouping.
        if (!isKeyRange)
            return;

        for (ColumnDefinition def : cfm.partitionKeyColumns())
            if (!requestedColumns.contains(def))
                throw new InvalidRequestException(String.format("SELECT DISTINCT queries must request all the partition key columns (missing %s)", def.name));
    }

    public static class RawStatement extends CFStatement
    {
        private final Parameters parameters;
        private final List<RawSelector> selectClause;
        private final List<Relation> whereClause;
        private final Term.Raw limit;

        public RawStatement(CFName cfName, Parameters parameters, List<RawSelector> selectClause, List<Relation> whereClause, Term.Raw limit)
        {
            super(cfName);
            this.parameters = parameters;
            this.selectClause = selectClause;
            this.whereClause = whereClause == null ? Collections.<Relation>emptyList() : whereClause;
            this.limit = limit;
        }

        public ParsedStatement.Prepared prepare() throws InvalidRequestException
        {
            CFMetaData cfm = ThriftValidation.validateColumnFamily(keyspace(), columnFamily());
            VariableSpecifications boundNames = getBoundVariables();

            // Select clause
            if (parameters.isCount && !selectClause.isEmpty())
                throw new InvalidRequestException("Only COUNT(*) and COUNT(1) operations are currently supported.");

            Selection selection = selectClause.isEmpty()
                                ? Selection.wildcard(cfm)
                                : Selection.fromSelectors(cfm, selectClause);

            SelectStatement stmt = new SelectStatement(cfm, boundNames.size(), parameters, selection, prepareLimit(boundNames));

            /*
             * WHERE clause. For a given entity, rules are:
             *   - EQ relation conflicts with anything else (including a 2nd EQ)
             *   - Can't have more than one LT(E) relation (resp. GT(E) relation)
             *   - IN relation are restricted to row keys (for now) and conflicts with anything else
             *     (we could allow two IN for the same entity but that doesn't seem very useful)
             *   - The value_alias cannot be restricted in any way (we don't support wide rows with indexed value in CQL so far)
             */
            boolean hasQueriableIndex = false;
            boolean hasQueriableClusteringColumnIndex = false;
            for (Relation relation : whereClause)
            {
                if (relation.isMultiColumn())
                {
                    MultiColumnRelation rel = (MultiColumnRelation) relation;
                    List<ColumnDefinition> names = new ArrayList<>(rel.getEntities().size());
                    for (ColumnIdentifier entity : rel.getEntities())
                    {
                        ColumnDefinition def = cfm.getColumnDefinition(entity);
                        boolean[] queriable = processRelationEntity(stmt, relation, entity, def);
                        hasQueriableIndex |= queriable[0];
                        hasQueriableClusteringColumnIndex |= queriable[1];
                        names.add(def);
                    }
                    updateRestrictionsForRelation(stmt, names, rel, boundNames);
                }
                else
                {
                    SingleColumnRelation rel = (SingleColumnRelation) relation;
                    ColumnIdentifier entity = rel.getEntity();
                    ColumnDefinition def = cfm.getColumnDefinition(entity);
                    boolean[] queriable = processRelationEntity(stmt, relation, entity, def);
                    hasQueriableIndex |= queriable[0];
                    hasQueriableClusteringColumnIndex |= queriable[1];
                    updateRestrictionsForRelation(stmt, def, rel, boundNames);
                }
            }

             // At this point, the select statement if fully constructed, but we still have a few things to validate
            processPartitionKeyRestrictions(stmt, hasQueriableIndex, cfm);

            // All (or none) of the partition key columns have been specified;
            // hence there is no need to turn these restrictions into index expressions.
            if (!stmt.usesSecondaryIndexing)
                stmt.restrictedColumns.removeAll(cfm.partitionKeyColumns());

            if (stmt.selectsOnlyStaticColumns && stmt.hasClusteringColumnsRestriction())
                throw new InvalidRequestException("Cannot restrict clustering columns when selecting only static columns");

            processColumnRestrictions(stmt, hasQueriableIndex, cfm);

            // Covers indexes on the first clustering column (among others).
            if (stmt.isKeyRange && hasQueriableClusteringColumnIndex)
                stmt.usesSecondaryIndexing = true;

            if (!stmt.usesSecondaryIndexing)
                stmt.restrictedColumns.removeAll(cfm.clusteringColumns());

            // Even if usesSecondaryIndexing is false at this point, we'll still have to use one if
            // there is restrictions not covered by the PK.
            if (!stmt.metadataRestrictions.isEmpty())
            {
                if (!hasQueriableIndex)
                    throw new InvalidRequestException("No indexed columns present in by-columns clause with Equal operator");
                stmt.usesSecondaryIndexing = true;
            }

            if (stmt.usesSecondaryIndexing)
                validateSecondaryIndexSelections(stmt);

            if (!stmt.parameters.orderings.isEmpty())
                processOrderingClause(stmt, cfm);

            checkNeedsFiltering(stmt);

            if (parameters.isDistinct)
                stmt.validateDistinctSelection();

            return new ParsedStatement.Prepared(stmt, boundNames);
        }

        /** Returns a pair of (hasQueriableIndex, hasQueriableClusteringColumnIndex) */
        private boolean[] processRelationEntity(SelectStatement stmt, Relation relation, ColumnIdentifier entity, ColumnDefinition def) throws InvalidRequestException
        {
            if (def == null)
                handleUnrecognizedEntity(entity, relation);

            stmt.restrictedColumns.add(def);
            if (def.isIndexed() && relation.operator().allowsIndexQuery())
                return new boolean[]{true, def.kind == ColumnDefinition.Kind.CLUSTERING_COLUMN};
            return new boolean[]{false, false};
        }

        /** Throws an InvalidRequestException for an unrecognized identifier in the WHERE clause */
        private void handleUnrecognizedEntity(ColumnIdentifier entity, Relation relation) throws InvalidRequestException
        {
            if (containsAlias(entity))
                throw new InvalidRequestException(String.format("Aliases aren't allowed in the where clause ('%s')", relation));
            else
                throw new InvalidRequestException(String.format("Undefined name %s in where clause ('%s')", entity, relation));
        }

        /** Returns a Term for the limit or null if no limit is set */
        private Term prepareLimit(VariableSpecifications boundNames) throws InvalidRequestException
        {
            if (limit == null)
                return null;

            Term prepLimit = limit.prepare(keyspace(), limitReceiver());
            prepLimit.collectMarkerSpecification(boundNames);
            return prepLimit;
        }

        private void updateRestrictionsForRelation(SelectStatement stmt, List<ColumnDefinition> defs, MultiColumnRelation relation, VariableSpecifications boundNames) throws InvalidRequestException
        {
            List<ColumnDefinition> restrictedColumns = new ArrayList<>();
            Set<ColumnDefinition> seen = new HashSet<>();

            int previousPosition = -1;
            for (ColumnDefinition def : defs)
            {
                // ensure multi-column restriction only applies to clustering columns
                if (def.kind != ColumnDefinition.Kind.CLUSTERING_COLUMN)
                    throw new InvalidRequestException(String.format("Multi-column relations can only be applied to clustering columns: %s", def));

                if (seen.contains(def))
                    throw new InvalidRequestException(String.format("Column \"%s\" appeared twice in a relation: %s", def, relation));
                seen.add(def);

                // check that no clustering columns were skipped
                if (def.position() != previousPosition + 1)
                {
                    if (previousPosition == -1)
                        throw new InvalidRequestException(String.format(
                                "Clustering columns may not be skipped in multi-column relations. " +
                                "They should appear in the PRIMARY KEY order. Got %s", relation));
                    else
                        throw new InvalidRequestException(String.format(
                                "Clustering columns must appear in the PRIMARY KEY order in multi-column relations: %s", relation));
                }
                previousPosition++;

                Restriction existing = getExistingRestriction(stmt, def);
                Relation.Type operator = relation.operator();
                if (existing != null)
                {
                    if (operator == Relation.Type.EQ || operator == Relation.Type.IN)
                        throw new InvalidRequestException(String.format("Column \"%s\" cannot be restricted by more than one relation if it is in an %s relation", def, relation.operator()));
                    else if (!existing.isSlice())
                        throw new InvalidRequestException(String.format("Column \"%s\" cannot be restricted by an equality relation and an inequality relation", def));
                }
                restrictedColumns.add(def);
            }

            switch (relation.operator())
            {
                case EQ:
                {
                    Term t = relation.getValue().prepare(keyspace(), defs);
                    t.collectMarkerSpecification(boundNames);
                    Restriction restriction = new MultiColumnRestriction.EQ(t, false);
                    for (ColumnDefinition def : restrictedColumns)
                        stmt.columnRestrictions[def.position()] = restriction;
                    break;
                }
                case IN:
                {
                    Restriction restriction;
                    List<? extends Term.MultiColumnRaw> inValues = relation.getInValues();
                    if (inValues != null)
                    {
                        // we have something like "(a, b, c) IN ((1, 2, 3), (4, 5, 6), ...) or
                        // "(a, b, c) IN (?, ?, ?)
                        List<Term> terms = new ArrayList<>(inValues.size());
                        for (Term.MultiColumnRaw tuple : inValues)
                        {
                            Term t = tuple.prepare(keyspace(), defs);
                            t.collectMarkerSpecification(boundNames);
                            terms.add(t);
                        }
                         restriction = new MultiColumnRestriction.InWithValues(terms);
                    }
                    else
                    {
                        Tuples.INRaw rawMarker = relation.getInMarker();
                        AbstractMarker t = rawMarker.prepare(keyspace(), defs);
                        t.collectMarkerSpecification(boundNames);
                        restriction = new MultiColumnRestriction.InWithMarker(t);
                    }
                    for (ColumnDefinition def : restrictedColumns)
                        stmt.columnRestrictions[def.position()] = restriction;

                    break;
                }
                case LT:
                case LTE:
                case GT:
                case GTE:
                {
                    Term t = relation.getValue().prepare(keyspace(), defs);
                    t.collectMarkerSpecification(boundNames);
                    for (ColumnDefinition def : defs)
                    {
                        Restriction.Slice restriction = (Restriction.Slice)getExistingRestriction(stmt, def);
                        if (restriction == null)
                            restriction = new MultiColumnRestriction.Slice(false);
                        else if (!restriction.isMultiColumn())
                            throw new InvalidRequestException(String.format("Column \"%s\" cannot have both tuple-notation inequalities and single-column inequalities: %s", def.name, relation));
                        restriction.setBound(def.name, relation.operator(), t);
                        stmt.columnRestrictions[def.position()] = restriction;
                    }
                }
            }
        }

        private Restriction getExistingRestriction(SelectStatement stmt, ColumnDefinition def)
        {
            switch (def.kind)
            {
                case PARTITION_KEY:
                    return stmt.keyRestrictions[def.position()];
                case CLUSTERING_COLUMN:
                    return stmt.columnRestrictions[def.position()];
                case REGULAR:
                case STATIC:
                    return stmt.metadataRestrictions.get(def.name);
                default:
                    throw new AssertionError();
            }
        }

        private void updateRestrictionsForRelation(SelectStatement stmt, ColumnDefinition def, SingleColumnRelation relation, VariableSpecifications names) throws InvalidRequestException
        {
            switch (def.kind)
            {
                case PARTITION_KEY:
                    stmt.keyRestrictions[def.position()] = updateSingleColumnRestriction(def, stmt.keyRestrictions[def.position()], relation, names);
                    break;
                case CLUSTERING_COLUMN:
                    stmt.columnRestrictions[def.position()] = updateSingleColumnRestriction(def, stmt.columnRestrictions[def.position()], relation, names);
                    break;
                case COMPACT_VALUE:
                    throw new InvalidRequestException(String.format("Predicates on the non-primary-key column (%s) of a COMPACT table are not yet supported", def.name));
                case REGULAR:
                case STATIC:
                    // We only all IN on the row key and last clustering key so far, never on non-PK columns, and this even if there's an index
                    Restriction r = updateSingleColumnRestriction(def, stmt.metadataRestrictions.get(def.name), relation, names);
                    if (r.isIN() && !((Restriction.IN)r).canHaveOnlyOneValue())
                        // Note: for backward compatibility reason, we conside a IN of 1 value the same as a EQ, so we let that slide.
                        throw new InvalidRequestException(String.format("IN predicates on non-primary-key columns (%s) is not yet supported", def.name));
                    stmt.metadataRestrictions.put(def.name, r);
                    break;
            }
        }

        Restriction updateSingleColumnRestriction(ColumnDefinition def, Restriction existingRestriction, SingleColumnRelation newRel, VariableSpecifications boundNames) throws InvalidRequestException
        {
            ColumnSpecification receiver = def;
            if (newRel.onToken)
            {
                if (def.kind != ColumnDefinition.Kind.PARTITION_KEY)
                    throw new InvalidRequestException(String.format("The token() function is only supported on the partition key, found on %s", def.name));

                receiver = new ColumnSpecification(def.ksName,
                                                   def.cfName,
                                                   new ColumnIdentifier("partition key token", true),
                                                   StorageService.getPartitioner().getTokenValidator());
            }

            switch (newRel.operator())
            {
                case EQ:
                {
                    if (existingRestriction != null)
                        throw new InvalidRequestException(String.format("%s cannot be restricted by more than one relation if it includes an Equal", def.name));
                    Term t = newRel.getValue().prepare(keyspace(), receiver);
                    t.collectMarkerSpecification(boundNames);
                    existingRestriction = new SingleColumnRestriction.EQ(t, newRel.onToken);
                }
                break;
                case IN:
                    if (existingRestriction != null)
                        throw new InvalidRequestException(String.format("%s cannot be restricted by more than one relation if it includes a IN", def.name));

                    if (newRel.getInValues() == null)
                    {
                        // Means we have a "SELECT ... IN ?"
                        assert newRel.getValue() != null;
                        Term t = newRel.getValue().prepare(keyspace(), receiver);
                        t.collectMarkerSpecification(boundNames);
                        existingRestriction = new SingleColumnRestriction.InWithMarker((Lists.Marker)t);
                    }
                    else
                    {
                        List<Term> inValues = new ArrayList<>(newRel.getInValues().size());
                        for (Term.Raw raw : newRel.getInValues())
                        {
                            Term t = raw.prepare(keyspace(), receiver);
                            t.collectMarkerSpecification(boundNames);
                            inValues.add(t);
                        }
                        existingRestriction = new SingleColumnRestriction.InWithValues(inValues);
                    }
                    break;
                case GT:
                case GTE:
                case LT:
                case LTE:
                    {
                        if (existingRestriction == null)
                            existingRestriction = new SingleColumnRestriction.Slice(newRel.onToken);
                        else if (!existingRestriction.isSlice())
                            throw new InvalidRequestException(String.format("Column \"%s\" cannot be restricted by both an equality and an inequality relation", def.name));
                        else if (existingRestriction.isMultiColumn())
                            throw new InvalidRequestException(String.format("Column \"%s\" cannot be restricted by both a tuple notation inequality and a single column inequality (%s)", def.name, newRel));

                        Term t = newRel.getValue().prepare(keyspace(), receiver);
                        t.collectMarkerSpecification(boundNames);
                        ((SingleColumnRestriction.Slice)existingRestriction).setBound(def.name, newRel.operator(), t);
                    }
                    break;
                case CONTAINS_KEY:
                    if (!(receiver.type instanceof MapType))
                        throw new InvalidRequestException(String.format("Cannot use CONTAINS_KEY on non-map column %s", def.name));
                    // Fallthrough on purpose
                case CONTAINS:
                {
                    if (!receiver.type.isCollection())
                        throw new InvalidRequestException(String.format("Cannot use %s relation on non collection column %s", newRel.operator(), def.name));

                    if (existingRestriction == null)
<<<<<<< HEAD
                        existingRestriction = new SingleColumnRestriction.Contains();
                    else if (!existingRestriction.isContains())
                        throw new InvalidRequestException(String.format("Collection column %s can only be restricted by CONTAINS or CONTAINS KEY", def.name));
                    boolean isKey = newRel.operator() == Relation.Type.CONTAINS_KEY;
                    receiver = makeCollectionReceiver(receiver, isKey);
                    Term t = newRel.getValue().prepare(keyspace(), receiver);
=======
                        existingRestriction = new SingleColumnRestriction.Slice(newRel.onToken);
                    else if (!existingRestriction.isSlice())
                        throw new InvalidRequestException(String.format("Column \"%s\" cannot be restricted by both an equality and an inequality relation", name));
                    else if (existingRestriction.isOnToken() != newRel.onToken)
                        // For partition keys, we shouldn't have slice restrictions without token(). And while this is rejected later by
                        // processPartitionKeysRestrictions, we shouldn't update the existing restriction by the new one if the old one was using token()
                        // and the new one isn't since that would bypass that later test.
                        throw new InvalidRequestException("Only EQ and IN relation are supported on the partition key (unless you use the token() function)");
                    else if (existingRestriction.isMultiColumn())
                        throw new InvalidRequestException(String.format("Column \"%s\" cannot be restricted by both a tuple notation inequality and a single column inequality (%s)", name, newRel));
                    Term t = newRel.getValue().prepare(receiver);
>>>>>>> 20150727
                    t.collectMarkerSpecification(boundNames);
                    ((SingleColumnRestriction.Contains)existingRestriction).add(t, isKey);
                }
            }
            return existingRestriction;
        }

        private void processPartitionKeyRestrictions(SelectStatement stmt, boolean hasQueriableIndex, CFMetaData cfm) throws InvalidRequestException
        {
            // If there is a queriable index, no special condition are required on the other restrictions.
            // But we still need to know 2 things:
            //   - If we don't have a queriable index, is the query ok
            //   - Is it queriable without 2ndary index, which is always more efficient
            // If a component of the partition key is restricted by a relation, all preceding
            // components must have a EQ. Only the last partition key component can be in IN relation.
            boolean canRestrictFurtherComponents = true;
            ColumnDefinition previous = null;
            stmt.keyIsInRelation = false;
            Iterator<ColumnDefinition> iter = cfm.partitionKeyColumns().iterator();
            for (int i = 0; i < stmt.keyRestrictions.length; i++)
            {
                ColumnDefinition cdef = iter.next();
                Restriction restriction = stmt.keyRestrictions[i];

                if (restriction == null)
                {
                    if (stmt.onToken)
                        throw new InvalidRequestException("The token() function must be applied to all partition key components or none of them");

                    // The only time not restricting a key part is allowed is if none are restricted or an index is used.
                    if (i > 0 && stmt.keyRestrictions[i - 1] != null)
                    {
                        if (hasQueriableIndex)
                        {
                            stmt.usesSecondaryIndexing = true;
                            stmt.isKeyRange = true;
                            break;
                        }
                        throw new InvalidRequestException(String.format("Partition key part %s must be restricted since preceding part is", cdef.name));
                    }

                    stmt.isKeyRange = true;
                    canRestrictFurtherComponents = false;
                }
                else if (!canRestrictFurtherComponents)
                {
                    if (hasQueriableIndex)
                    {
                        stmt.usesSecondaryIndexing = true;
                        break;
                    }
                    throw new InvalidRequestException(String.format(
                            "Partitioning column \"%s\" cannot be restricted because the preceding column (\"%s\") is " +
                            "either not restricted or is restricted by a non-EQ relation", cdef.name, previous));
                }
                else if (restriction.isOnToken())
                {
                    // If this is a query on tokens, it's necessarily a range query (there can be more than one key per token).
                    stmt.isKeyRange = true;
                    stmt.onToken = true;
                }
                else if (stmt.onToken)
                {
                    throw new InvalidRequestException(String.format("The token() function must be applied to all partition key components or none of them"));
                }
                else if (!restriction.isSlice())
                {
                    if (restriction.isIN())
                    {
                        // We only support IN for the last name so far
                        if (i != stmt.keyRestrictions.length - 1)
                            throw new InvalidRequestException(String.format("Partition KEY part %s cannot be restricted by IN relation (only the last part of the partition key can)", cdef.name));
                        stmt.keyIsInRelation = true;
                    }
                }
                else
                {
                    // Non EQ relation is not supported without token(), even if we have a 2ndary index (since even those are ordered by partitioner).
                    // Note: In theory we could allow it for 2ndary index queries with ALLOW FILTERING, but that would probably require some special casing
                    // Note bis: This is also why we don't bother handling the 'tuple' notation of #4851 for keys. If we lift the limitation for 2ndary
                    // index with filtering, we'll need to handle it though.
                    throw new InvalidRequestException("Only EQ and IN relation are supported on the partition key (unless you use the token() function)");
                }
                previous = cdef;
            }
        }

        private void processColumnRestrictions(SelectStatement stmt, boolean hasQueriableIndex, CFMetaData cfm) throws InvalidRequestException
        {
            // If a clustering key column is restricted by a non-EQ relation, all preceding
            // columns must have a EQ, and all following must have no restriction. Unless
            // the column is indexed that is.
            boolean canRestrictFurtherComponents = true;
            ColumnDefinition previous = null;
            boolean previousIsSlice = false;
            Iterator<ColumnDefinition> iter = cfm.clusteringColumns().iterator();
            for (int i = 0; i < stmt.columnRestrictions.length; i++)
            {
                ColumnDefinition cdef = iter.next();
                Restriction restriction = stmt.columnRestrictions[i];

                if (restriction == null)
                {
                    canRestrictFurtherComponents = false;
                    previousIsSlice = false;
                }
                else if (!canRestrictFurtherComponents)
                {
                    // We're here if the previous clustering column was either not restricted or was a slice.
                    // We can't restrict the current column unless:
                    //   1) we're in the special case of the 'tuple' notation from #4851 which we expand as multiple
                    //      consecutive slices: in which case we're good with this restriction and we continue
                    //   2) we have a 2ndary index, in which case we have to use it but can skip more validation
                    if (!(previousIsSlice && restriction.isSlice() && restriction.isMultiColumn()))
                    {
                        if (hasQueriableIndex)
                        {
                            stmt.usesSecondaryIndexing = true; // handle gaps and non-keyrange cases.
                            break;
                        }
                        throw new InvalidRequestException(String.format(
                                "PRIMARY KEY column \"%s\" cannot be restricted (preceding column \"%s\" is either not restricted or by a non-EQ relation)", cdef.name, previous));
                    }
                }
                else if (restriction.isSlice())
                {
                    canRestrictFurtherComponents = false;
                    previousIsSlice = true;
                    Restriction.Slice slice = (Restriction.Slice)restriction;
                    // For non-composite slices, we don't support internally the difference between exclusive and
                    // inclusive bounds, so we deal with it manually.
                    if (!cfm.comparator.isCompound() && (!slice.isInclusive(Bound.START) || !slice.isInclusive(Bound.END)))
                        stmt.sliceRestriction = slice;
                }
                else if (restriction.isIN())
                {
                    if (!restriction.isMultiColumn() && i != stmt.columnRestrictions.length - 1)
                        throw new InvalidRequestException(String.format("Clustering column \"%s\" cannot be restricted by an IN relation", cdef.name));
                    else if (stmt.selectACollection())
                        throw new InvalidRequestException(String.format("Cannot restrict column \"%s\" by IN relation as a collection is selected by the query", cdef.name));
                }

                previous = cdef;
            }
        }

        private void validateSecondaryIndexSelections(SelectStatement stmt) throws InvalidRequestException
        {
            if (stmt.keyIsInRelation)
                throw new InvalidRequestException("Select on indexed columns and with IN clause for the PRIMARY KEY are not supported");
            // When the user only select static columns, the intent is that we don't query the whole partition but just
            // the static parts. But 1) we don't have an easy way to do that with 2i and 2) since we don't support index on static columns
            // so far, 2i means that you've restricted a non static column, so the query is somewhat non-sensical.
            if (stmt.selectsOnlyStaticColumns)
                throw new InvalidRequestException("Queries using 2ndary indexes don't support selecting only static columns");
        }

        private void verifyOrderingIsAllowed(SelectStatement stmt) throws InvalidRequestException
        {
            if (stmt.usesSecondaryIndexing)
                throw new InvalidRequestException("ORDER BY with 2ndary indexes is not supported.");

            if (stmt.isKeyRange)
                throw new InvalidRequestException("ORDER BY is only supported when the partition key is restricted by an EQ or an IN.");
        }

        private void handleUnrecognizedOrderingColumn(ColumnIdentifier column) throws InvalidRequestException
        {
            if (containsAlias(column))
                throw new InvalidRequestException(String.format("Aliases are not allowed in order by clause ('%s')", column));
            else
                throw new InvalidRequestException(String.format("Order by on unknown column %s", column));
        }

        private void processOrderingClause(SelectStatement stmt, CFMetaData cfm) throws InvalidRequestException
        {
            verifyOrderingIsAllowed(stmt);

            // If we order post-query (see orderResults), the sorted column needs to be in the ResultSet for sorting, even if we don't
            // ultimately ship them to the client (CASSANDRA-4911).
            if (stmt.keyIsInRelation)
            {
                stmt.orderingIndexes = new HashMap<>();
                for (ColumnIdentifier column : stmt.parameters.orderings.keySet())
                {
                    final ColumnDefinition def = cfm.getColumnDefinition(column);
                    if (def == null)
                        handleUnrecognizedOrderingColumn(column);

                    int index = indexOf(def, stmt.selection);
                    if (index < 0)
                        index = stmt.selection.addColumnForOrdering(def);
                    stmt.orderingIndexes.put(def.name, index);
                }
            }
            stmt.isReversed = isReversed(stmt, cfm);
        }

        private boolean isReversed(SelectStatement stmt, CFMetaData cfm) throws InvalidRequestException
        {
            Boolean[] reversedMap = new Boolean[cfm.clusteringColumns().size()];
            int i = 0;
            for (Map.Entry<ColumnIdentifier, Boolean> entry : stmt.parameters.orderings.entrySet())
            {
                ColumnIdentifier column = entry.getKey();
                boolean reversed = entry.getValue();

                ColumnDefinition def = cfm.getColumnDefinition(column);
                if (def == null)
                    handleUnrecognizedOrderingColumn(column);

                if (def.kind != ColumnDefinition.Kind.CLUSTERING_COLUMN)
                    throw new InvalidRequestException(String.format("Order by is currently only supported on the clustered columns of the PRIMARY KEY, got %s", column));

                if (i++ != def.position())
                    throw new InvalidRequestException(String.format("Order by currently only support the ordering of columns following their declared order in the PRIMARY KEY"));

                reversedMap[def.position()] = (reversed != isReversedType(def));
            }

            // Check that all boolean in reversedMap, if set, agrees
            Boolean isReversed = null;
            for (Boolean b : reversedMap)
            {
                // Column on which order is specified can be in any order
                if (b == null)
                    continue;

                if (isReversed == null)
                {
                    isReversed = b;
                    continue;
                }
                if (!isReversed.equals(b))
                    throw new InvalidRequestException(String.format("Unsupported order by relation"));
            }
            assert isReversed != null;
            return isReversed;
        }

        /** If ALLOW FILTERING was not specified, this verifies that it is not needed */
        private void checkNeedsFiltering(SelectStatement stmt) throws InvalidRequestException
        {
            // non-key-range non-indexed queries cannot involve filtering underneath
            if (!parameters.allowFiltering && (stmt.isKeyRange || stmt.usesSecondaryIndexing))
            {
                // We will potentially filter data if either:
                //  - Have more than one IndexExpression
                //  - Have no index expression and the column filter is not the identity
                if (stmt.restrictedColumns.size() > 1 || (stmt.restrictedColumns.isEmpty() && !stmt.columnFilterIsIdentity()))
                    throw new InvalidRequestException("Cannot execute this query as it might involve data filtering and " +
                                                      "thus may have unpredictable performance. If you want to execute " +
                                                      "this query despite the performance unpredictability, use ALLOW FILTERING");
            }

            // We don't internally support exclusive slice bounds on non-composite tables. To deal with it we do an
            // inclusive slice and remove post-query the value that shouldn't be returned. One problem however is that
            // if there is a user limit, that limit may make the query return before the end of the slice is reached,
            // in which case, once we'll have removed bound post-query, we might end up with less results than
            // requested which would be incorrect. For single-partition query, this is not a problem, we just ask for
            // one more result (see updateLimitForQuery()) since that's enough to compensate for that problem. For key
            // range however, each returned row may include one result that will have to be trimmed, so we would have
            // to bump the query limit by N where N is the number of rows we will return, but we don't know that in
            // advance. So, since we currently don't have a good way to handle such query, we refuse it (#7059) rather
            // than answering with something that is wrong.
            if (stmt.sliceRestriction != null && stmt.isKeyRange && limit != null)
            {
                SingleColumnRelation rel = findInclusiveClusteringRelationForCompact(stmt.cfm);
                throw new InvalidRequestException(String.format("The query requests a restriction of rows with a strict bound (%s) over a range of partitions. "
                                                              + "This is not supported by the underlying storage engine for COMPACT tables if a LIMIT is provided. "
                                                              + "Please either make the condition non strict (%s) or remove the user LIMIT", rel, rel.withNonStrictOperator()));
            }
        }

        private int indexOf(ColumnDefinition def, Selection selection)
        {
            return indexOf(def, selection.getColumns().iterator());
        }

        private int indexOf(final ColumnDefinition def, Iterator<ColumnDefinition> defs)
        {
            return Iterators.indexOf(defs, new Predicate<ColumnDefinition>()
                                           {
                                               public boolean apply(ColumnDefinition n)
                                               {
                                                   return def.name.equals(n.name);
                                               }
                                           });
        }

        private SingleColumnRelation findInclusiveClusteringRelationForCompact(CFMetaData cfm)
        {
            for (Relation r : whereClause)
            {
                // We only call this when sliceRestriction != null, i.e. for compact table with non composite comparator,
                // so it can't be a MultiColumnRelation.
                SingleColumnRelation rel = (SingleColumnRelation)r;
                if (cfm.getColumnDefinition(rel.getEntity()).kind == ColumnDefinition.Kind.CLUSTERING_COLUMN
                    && (rel.operator() == Relation.Type.GT || rel.operator() == Relation.Type.LT))
                    return rel;
            }

            // We're not supposed to call this method unless we know this can't happen
            throw new AssertionError();
        }

        private boolean containsAlias(final ColumnIdentifier name)
        {
            return Iterables.any(selectClause, new Predicate<RawSelector>()
                                               {
                                                   public boolean apply(RawSelector raw)
                                                   {
                                                       return name.equals(raw.alias);
                                                   }
                                               });
        }

        private ColumnSpecification limitReceiver()
        {
            return new ColumnSpecification(keyspace(), columnFamily(), new ColumnIdentifier("[limit]", true), Int32Type.instance);
        }

        private static ColumnSpecification makeCollectionReceiver(ColumnSpecification collection, boolean isKey)
        {
            assert collection.type.isCollection();
            switch (((CollectionType)collection.type).kind)
            {
                case LIST:
                    assert !isKey;
                    return Lists.valueSpecOf(collection);
                case SET:
                    assert !isKey;
                    return Sets.valueSpecOf(collection);
                case MAP:
                    return isKey ? Maps.keySpecOf(collection) : Maps.valueSpecOf(collection);
            }
            throw new AssertionError();
        }

        @Override
        public String toString()
        {
            return Objects.toStringHelper(this)
                          .add("name", cfName)
                          .add("selectClause", selectClause)
                          .add("whereClause", whereClause)
                          .add("isDistinct", parameters.isDistinct)
                          .add("isCount", parameters.isCount)
                          .toString();
        }
    }

    public static class Parameters
    {
        private final Map<ColumnIdentifier, Boolean> orderings;
        private final boolean isDistinct;
        private final boolean isCount;
        private final ColumnIdentifier countAlias;
        private final boolean allowFiltering;

        public Parameters(Map<ColumnIdentifier, Boolean> orderings,
                          boolean isDistinct,
                          boolean isCount,
                          ColumnIdentifier countAlias,
                          boolean allowFiltering)
        {
            this.orderings = orderings;
            this.isDistinct = isDistinct;
            this.isCount = isCount;
            this.countAlias = countAlias;
            this.allowFiltering = allowFiltering;
        }
    }

    /**
     * Used in orderResults(...) method when single 'ORDER BY' condition where given
     */
    private static class SingleColumnComparator implements Comparator<List<ByteBuffer>>
    {
        private final int index;
        private final Comparator<ByteBuffer> comparator;

        public SingleColumnComparator(int columnIndex, Comparator<ByteBuffer> orderer)
        {
            index = columnIndex;
            comparator = orderer;
        }

        public int compare(List<ByteBuffer> a, List<ByteBuffer> b)
        {
            return comparator.compare(a.get(index), b.get(index));
        }
    }

    /**
     * Used in orderResults(...) method when multiple 'ORDER BY' conditions where given
     */
    private static class CompositeComparator implements Comparator<List<ByteBuffer>>
    {
        private final List<Comparator<ByteBuffer>> orderTypes;
        private final List<Integer> positions;

        private CompositeComparator(List<Comparator<ByteBuffer>> orderTypes, List<Integer> positions)
        {
            this.orderTypes = orderTypes;
            this.positions = positions;
        }

        public int compare(List<ByteBuffer> a, List<ByteBuffer> b)
        {
            for (int i = 0; i < positions.size(); i++)
            {
                Comparator<ByteBuffer> type = orderTypes.get(i);
                int columnPos = positions.get(i);

                ByteBuffer aValue = a.get(columnPos);
                ByteBuffer bValue = b.get(columnPos);

                int comparison = type.compare(aValue, bValue);

                if (comparison != 0)
                    return comparison;
            }

            return 0;
        }
    }
}<|MERGE_RESOLUTION|>--- conflicted
+++ resolved
@@ -1682,6 +1682,11 @@
                             throw new InvalidRequestException(String.format("Column \"%s\" cannot be restricted by both an equality and an inequality relation", def.name));
                         else if (existingRestriction.isMultiColumn())
                             throw new InvalidRequestException(String.format("Column \"%s\" cannot be restricted by both a tuple notation inequality and a single column inequality (%s)", def.name, newRel));
+                        else if (existingRestriction.isOnToken() != newRel.onToken)
+                            // For partition keys, we shouldn't have slice restrictions without token(). And while this is rejected later by
+                            // processPartitionKeysRestrictions, we shouldn't update the existing restriction by the new one if the old one was using token()
+                            // and the new one isn't since that would bypass that later test.
+                            throw new InvalidRequestException("Only EQ and IN relation are supported on the partition key (unless you use the token() function)");
 
                         Term t = newRel.getValue().prepare(keyspace(), receiver);
                         t.collectMarkerSpecification(boundNames);
@@ -1698,26 +1703,12 @@
                         throw new InvalidRequestException(String.format("Cannot use %s relation on non collection column %s", newRel.operator(), def.name));
 
                     if (existingRestriction == null)
-<<<<<<< HEAD
                         existingRestriction = new SingleColumnRestriction.Contains();
                     else if (!existingRestriction.isContains())
                         throw new InvalidRequestException(String.format("Collection column %s can only be restricted by CONTAINS or CONTAINS KEY", def.name));
                     boolean isKey = newRel.operator() == Relation.Type.CONTAINS_KEY;
                     receiver = makeCollectionReceiver(receiver, isKey);
                     Term t = newRel.getValue().prepare(keyspace(), receiver);
-=======
-                        existingRestriction = new SingleColumnRestriction.Slice(newRel.onToken);
-                    else if (!existingRestriction.isSlice())
-                        throw new InvalidRequestException(String.format("Column \"%s\" cannot be restricted by both an equality and an inequality relation", name));
-                    else if (existingRestriction.isOnToken() != newRel.onToken)
-                        // For partition keys, we shouldn't have slice restrictions without token(). And while this is rejected later by
-                        // processPartitionKeysRestrictions, we shouldn't update the existing restriction by the new one if the old one was using token()
-                        // and the new one isn't since that would bypass that later test.
-                        throw new InvalidRequestException("Only EQ and IN relation are supported on the partition key (unless you use the token() function)");
-                    else if (existingRestriction.isMultiColumn())
-                        throw new InvalidRequestException(String.format("Column \"%s\" cannot be restricted by both a tuple notation inequality and a single column inequality (%s)", name, newRel));
-                    Term t = newRel.getValue().prepare(receiver);
->>>>>>> 20150727
                     t.collectMarkerSpecification(boundNames);
                     ((SingleColumnRestriction.Contains)existingRestriction).add(t, isKey);
                 }
