/*
 * Licensed to the Apache Software Foundation (ASF) under one
 * or more contributor license agreements.  See the NOTICE file
 * distributed with this work for additional information
 * regarding copyright ownership.  The ASF licenses this file
 * to you under the Apache License, Version 2.0 (the
 * "License"); you may not use this file except in compliance
 * with the License.  You may obtain a copy of the License at
 *
 *     http://www.apache.org/licenses/LICENSE-2.0
 *
 * Unless required by applicable law or agreed to in writing, software
 * distributed under the License is distributed on an "AS IS" BASIS,
 * WITHOUT WARRANTIES OR CONDITIONS OF ANY KIND, either express or implied.
 * See the License for the specific language governing permissions and
 * limitations under the License.
 */
package org.apache.cassandra.net;

import java.io.DataInputStream;
import java.io.DataOutput;
import java.io.IOException;
import java.net.InetAddress;
import java.net.Socket;
import java.net.SocketException;
import java.nio.ByteBuffer;
import java.nio.channels.Channels;
import java.nio.channels.WritableByteChannel;
import java.util.*;
import java.util.concurrent.BlockingQueue;
import java.util.concurrent.CountDownLatch;
import java.util.concurrent.LinkedBlockingQueue;
import java.util.concurrent.TimeUnit;
import java.util.concurrent.atomic.AtomicBoolean;
import java.util.concurrent.atomic.AtomicInteger;
import java.util.concurrent.atomic.AtomicLong;
import java.util.zip.Checksum;

import javax.net.ssl.SSLHandshakeException;

import org.slf4j.Logger;
import org.slf4j.LoggerFactory;

import io.netty.util.concurrent.FastThreadLocalThread;
import net.jpountz.lz4.LZ4BlockOutputStream;
import net.jpountz.lz4.LZ4Compressor;
import net.jpountz.lz4.LZ4Factory;
import net.jpountz.xxhash.XXHashFactory;

import org.apache.cassandra.concurrent.NamedThreadFactory;
import org.apache.cassandra.io.util.DataOutputStreamPlus;
import org.apache.cassandra.io.util.BufferedDataOutputStreamPlus;
import org.apache.cassandra.io.util.WrappedDataOutputStreamPlus;
import org.apache.cassandra.tracing.TraceState;
import org.apache.cassandra.tracing.Tracing;
import org.apache.cassandra.utils.CoalescingStrategies;
import org.apache.cassandra.utils.CoalescingStrategies.Coalescable;
import org.apache.cassandra.utils.CoalescingStrategies.CoalescingStrategy;
import org.apache.cassandra.utils.FBUtilities;
import org.apache.cassandra.utils.JVMStabilityInspector;
import org.apache.cassandra.utils.NanoTimeToCurrentTimeMillis;
import org.apache.cassandra.utils.UUIDGen;
import org.xerial.snappy.SnappyOutputStream;
import org.apache.cassandra.config.Config;
import org.apache.cassandra.config.DatabaseDescriptor;

import com.google.common.annotations.VisibleForTesting;
import com.google.common.util.concurrent.Uninterruptibles;

public class OutboundTcpConnection extends FastThreadLocalThread
{
    private static final Logger logger = LoggerFactory.getLogger(OutboundTcpConnection.class);

    private static final String PREFIX = Config.PROPERTY_PREFIX;

    /*
     * Enabled/disable TCP_NODELAY for intradc connections. Defaults to enabled.
     */
    private static final String INTRADC_TCP_NODELAY_PROPERTY = PREFIX + "otc_intradc_tcp_nodelay";
    private static final boolean INTRADC_TCP_NODELAY = Boolean.parseBoolean(System.getProperty(INTRADC_TCP_NODELAY_PROPERTY, "true"));

    /*
     * Size of buffer in output stream
     */
    private static final String BUFFER_SIZE_PROPERTY = PREFIX + "otc_buffer_size";
    private static final int BUFFER_SIZE = Integer.getInteger(BUFFER_SIZE_PROPERTY, 1024 * 64);

    public static final int MAX_COALESCED_MESSAGES = 128;

    private static CoalescingStrategy newCoalescingStrategy(String displayName)
    {
        return CoalescingStrategies.newCoalescingStrategy(DatabaseDescriptor.getOtcCoalescingStrategy(),
                                                          DatabaseDescriptor.getOtcCoalescingWindow(),
                                                          logger,
                                                          displayName);
    }

    static
    {
        String strategy = DatabaseDescriptor.getOtcCoalescingStrategy();
        switch (strategy)
        {
        case "TIMEHORIZON":
            break;
        case "MOVINGAVERAGE":
        case "FIXED":
        case "DISABLED":
            logger.info("OutboundTcpConnection using coalescing strategy {}", strategy);
            break;
            default:
                //Check that it can be loaded
                newCoalescingStrategy("dummy");
        }

        int coalescingWindow = DatabaseDescriptor.getOtcCoalescingWindow();
        if (coalescingWindow != Config.otc_coalescing_window_us_default)
            logger.info("OutboundTcpConnection coalescing window set to {}μs", coalescingWindow);

        if (coalescingWindow < 0)
            throw new ExceptionInInitializerError(
<<<<<<< HEAD
                    "Value provided for coalescing window must be greater than 0: " + coalescingWindow);
=======
                    "Value provided for coalescing window must be greather than 0: " + coalescingWindow);

        int otc_backlog_expiration_interval_in_ms = DatabaseDescriptor.getOtcBacklogExpirationInterval();
        if (otc_backlog_expiration_interval_in_ms != Config.otc_backlog_expiration_interval_ms_default)
            logger.info("OutboundTcpConnection backlog expiration interval set to to {}ms", otc_backlog_expiration_interval_in_ms);

>>>>>>> 617c8eba
    }

    private static final MessageOut<?> CLOSE_SENTINEL = new MessageOut<MessagingService.Verb>(MessagingService.Verb.INTERNAL_RESPONSE);
    private volatile boolean isStopped = false;

    private static final int OPEN_RETRY_DELAY = 100; // ms between retries
    public static final int WAIT_FOR_VERSION_MAX_TIME = 5000;
    private static final int NO_VERSION = Integer.MIN_VALUE;

    static final int LZ4_HASH_SEED = 0x9747b28c;

    private final BlockingQueue<QueuedMessage> backlog = new LinkedBlockingQueue<>();
    private static final String BACKLOG_PURGE_SIZE_PROPERTY = PREFIX + "otc_backlog_purge_size";
    @VisibleForTesting
    static final int BACKLOG_PURGE_SIZE = Integer.getInteger(BACKLOG_PURGE_SIZE_PROPERTY, 1024);
    private final AtomicBoolean backlogExpirationActive = new AtomicBoolean(false);
    private volatile long backlogNextExpirationTime;

    private final OutboundTcpConnectionPool poolReference;

    private final CoalescingStrategy cs;
    private DataOutputStreamPlus out;
    private Socket socket;
    private volatile long completed;
    private final AtomicLong dropped = new AtomicLong();
    private volatile int currentMsgBufferCount = 0;
    private volatile int targetVersion;

    public OutboundTcpConnection(OutboundTcpConnectionPool pool, String name)
    {
        super("MessagingService-Outgoing-" + pool.endPoint() + "-" + name);
        this.poolReference = pool;
        cs = newCoalescingStrategy(pool.endPoint().getHostAddress());

        // We want to use the most precise version we know because while there is version detection on connect(),
        // the target version might be accessed by the pool (in getConnection()) before we actually connect (as we
        // connect when the first message is submitted). Note however that the only case where we'll connect
        // without knowing the true version of a node is if that node is a seed (otherwise, we can't know a node
        // unless it has been gossiped to us or it has connected to us and in both case this sets the version) and
        // in that case we won't rely on that targetVersion before we're actually connected and so the version
        // detection in connect() will do its job.
        targetVersion = MessagingService.instance().getVersion(pool.endPoint());
    }

    private static boolean isLocalDC(InetAddress targetHost)
    {
        String remoteDC = DatabaseDescriptor.getEndpointSnitch().getDatacenter(targetHost);
        String localDC = DatabaseDescriptor.getEndpointSnitch().getDatacenter(FBUtilities.getBroadcastAddress());
        return remoteDC.equals(localDC);
    }

    public void enqueue(MessageOut<?> message, int id)
    {
        long nanoTime = System.nanoTime();
        expireMessages(nanoTime);
        try
        {
            backlog.put(new QueuedMessage(message, id, nanoTime));
        }
        catch (InterruptedException e)
        {
            throw new AssertionError(e);
        }
    }

    /**
     * This is a helper method for unit testing. Disclaimer: Do not use this method outside unit tests, as
     * this method is iterating the queue which can be an expensive operation (CPU time, queue locking).
     * 
     * @return true, if the queue contains at least one expired element
     */
    @VisibleForTesting // (otherwise = VisibleForTesting.NONE)
    boolean backlogContainsExpiredMessages(long nowNanos)
    {
        return backlog.stream().anyMatch(entry -> entry.isTimedOut(nowNanos));
    }

    void closeSocket(boolean destroyThread)
    {
        logger.debug("Enqueuing socket close for {}", poolReference.endPoint());
        isStopped = destroyThread; // Exit loop to stop the thread
        backlog.clear();
        // in the "destroyThread = true" case, enqueuing the sentinel is important mostly to unblock the backlog.take()
        // (via the CoalescingStrategy) in case there's a data race between this method enqueuing the sentinel
        // and run() clearing the backlog on connection failure.
        enqueue(CLOSE_SENTINEL, -1);
    }

    void softCloseSocket()
    {
        enqueue(CLOSE_SENTINEL, -1);
    }

    public int getTargetVersion()
    {
        return targetVersion;
    }

    public void run()
    {
        final int drainedMessageSize = MAX_COALESCED_MESSAGES;
        // keeping list (batch) size small for now; that way we don't have an unbounded array (that we never resize)
        final List<QueuedMessage> drainedMessages = new ArrayList<>(drainedMessageSize);

        outer:
        while (!isStopped)
        {
            try
            {
                cs.coalesce(backlog, drainedMessages, drainedMessageSize);
            }
            catch (InterruptedException e)
            {
                throw new AssertionError(e);
            }

            int count = currentMsgBufferCount = drainedMessages.size();

            //The timestamp of the first message has already been provided to the coalescing strategy
            //so skip logging it.
            inner:
            for (QueuedMessage qm : drainedMessages)
            {
                try
                {
                    MessageOut<?> m = qm.message;
                    if (m == CLOSE_SENTINEL)
                    {
                        disconnect();
                        if (isStopped)
                            break outer;
                        continue;
                    }

                    if (qm.isTimedOut(System.nanoTime()))
                        dropped.incrementAndGet();
                    else if (socket != null || connect())
                        writeConnected(qm, count == 1 && backlog.isEmpty());
                    else
                    {
                        // Not connected! Clear out the queue, else gossip messages back up. Update dropped
                        // statistics accordingly. Hint: The statistics may be slightly too low, if messages
                        // are added between the calls of backlog.size() and backlog.clear()
                        dropped.addAndGet(backlog.size());
                        backlog.clear();
                        break inner;
                    }
                }
                catch (Exception e)
                {
                    JVMStabilityInspector.inspectThrowable(e);
                    // really shouldn't get here, as exception handling in writeConnected() is reasonably robust
                    // but we want to catch anything bad we don't drop the messages in the current batch
                    logger.error("error processing a message intended for {}", poolReference.endPoint(), e);
                }
                currentMsgBufferCount = --count;
            }
            // Update dropped statistics by the number of unprocessed drainedMessages
            dropped.addAndGet(currentMsgBufferCount);
            drainedMessages.clear();
        }
    }

    public int getPendingMessages()
    {
        return backlog.size() + currentMsgBufferCount;
    }

    public long getCompletedMesssages()
    {
        return completed;
    }

    public long getDroppedMessages()
    {
        return dropped.get();
    }

    private boolean shouldCompressConnection()
    {
        // assumes version >= 1.2
        return DatabaseDescriptor.internodeCompression() == Config.InternodeCompression.all
               || (DatabaseDescriptor.internodeCompression() == Config.InternodeCompression.dc && !isLocalDC(poolReference.endPoint()));
    }

    private void writeConnected(QueuedMessage qm, boolean flush)
    {
        try
        {
            byte[] sessionBytes = qm.message.parameters.get(Tracing.TRACE_HEADER);
            if (sessionBytes != null)
            {
                UUID sessionId = UUIDGen.getUUID(ByteBuffer.wrap(sessionBytes));
                TraceState state = Tracing.instance.get(sessionId);
                String message = String.format("Sending %s message to %s", qm.message.verb, poolReference.endPoint());
                // session may have already finished; see CASSANDRA-5668
                if (state == null)
                {
                    byte[] traceTypeBytes = qm.message.parameters.get(Tracing.TRACE_TYPE);
                    Tracing.TraceType traceType = traceTypeBytes == null ? Tracing.TraceType.QUERY : Tracing.TraceType.deserialize(traceTypeBytes[0]);
                    Tracing.instance.trace(ByteBuffer.wrap(sessionBytes), message, traceType.getTTL());
                }
                else
                {
                    state.trace(message);
                    if (qm.message.verb == MessagingService.Verb.REQUEST_RESPONSE)
                        Tracing.instance.doneWithNonLocalSession(state);
                }
            }

            long timestampMillis = NanoTimeToCurrentTimeMillis.convert(qm.timestampNanos);
            writeInternal(qm.message, qm.id, timestampMillis);

            completed++;
            if (flush)
                out.flush();
        }
        catch (Throwable e)
        {
            JVMStabilityInspector.inspectThrowable(e);
            disconnect();
            if (e instanceof IOException || e.getCause() instanceof IOException)
            {
                logger.debug("Error writing to {}", poolReference.endPoint(), e);

                // If we haven't retried this message yet, put it back on the queue to retry after re-connecting.
                // See CASSANDRA-5393 and CASSANDRA-12192.
                if (qm.shouldRetry())
                {
                    try
                    {
                        backlog.put(new RetriedQueuedMessage(qm));
                    }
                    catch (InterruptedException e1)
                    {
                        throw new AssertionError(e1);
                    }
                }
            }
            else
            {
                // Non IO exceptions are likely a programming error so let's not silence them
                logger.error("error writing to {}", poolReference.endPoint(), e);
            }
        }
    }

    private void writeInternal(MessageOut<?> message, int id, long timestamp) throws IOException
    {
        out.writeInt(MessagingService.PROTOCOL_MAGIC);

        if (targetVersion < MessagingService.VERSION_20)
            out.writeUTF(String.valueOf(id));
        else
            out.writeInt(id);

        // int cast cuts off the high-order half of the timestamp, which we can assume remains
        // the same between now and when the recipient reconstructs it.
        out.writeInt((int) timestamp);
        message.serialize(out, targetVersion);
    }

    private static void writeHeader(DataOutput out, int version, boolean compressionEnabled) throws IOException
    {
        // 2 bits: unused.  used to be "serializer type," which was always Binary
        // 1 bit: compression
        // 1 bit: streaming mode
        // 3 bits: unused
        // 8 bits: version
        // 15 bits: unused
        int header = 0;
        if (compressionEnabled)
            header |= 4;
        header |= (version << 8);
        out.writeInt(header);
    }

    private void disconnect()
    {
        if (socket != null)
        {
            try
            {
                socket.close();
                logger.debug("Socket to {} closed", poolReference.endPoint());
            }
            catch (IOException e)
            {
                logger.debug("Exception closing connection to {}", poolReference.endPoint(), e);
            }
            out = null;
            socket = null;
        }
    }

    @SuppressWarnings("resource")
    private boolean connect()
    {
        logger.debug("Attempting to connect to {}", poolReference.endPoint());

        long start = System.nanoTime();
        long timeout = TimeUnit.MILLISECONDS.toNanos(DatabaseDescriptor.getRpcTimeout());
        while (System.nanoTime() - start < timeout)
        {
            targetVersion = MessagingService.instance().getVersion(poolReference.endPoint());
            try
            {
                socket = poolReference.newSocket();
                socket.setKeepAlive(true);
                if (isLocalDC(poolReference.endPoint()))
                {
                    socket.setTcpNoDelay(INTRADC_TCP_NODELAY);
                }
                else
                {
                    socket.setTcpNoDelay(DatabaseDescriptor.getInterDCTcpNoDelay());
                }
                if (DatabaseDescriptor.getInternodeSendBufferSize() > 0)
                {
                    try
                    {
                        socket.setSendBufferSize(DatabaseDescriptor.getInternodeSendBufferSize());
                    }
                    catch (SocketException se)
                    {
                        logger.warn("Failed to set send buffer size on internode socket.", se);
                    }
                }

                // SocketChannel may be null when using SSL
                WritableByteChannel ch = socket.getChannel();
                out = new BufferedDataOutputStreamPlus(ch != null ? ch : Channels.newChannel(socket.getOutputStream()), BUFFER_SIZE);

                out.writeInt(MessagingService.PROTOCOL_MAGIC);
                writeHeader(out, targetVersion, shouldCompressConnection());
                out.flush();

                DataInputStream in = new DataInputStream(socket.getInputStream());
                int maxTargetVersion = handshakeVersion(in);
                if (maxTargetVersion == NO_VERSION)
                {
                    // no version is returned, so disconnect an try again: we will either get
                    // a different target version (targetVersion < MessagingService.VERSION_12)
                    // or if the same version the handshake will finally succeed
                    logger.trace("Target max version is {}; no version information yet, will retry", maxTargetVersion);
                    disconnect();
                    continue;
                }
                else
                {
                    MessagingService.instance().setVersion(poolReference.endPoint(), maxTargetVersion);
                }

                if (targetVersion > maxTargetVersion)
                {
                    logger.trace("Target max version is {}; will reconnect with that version", maxTargetVersion);
                    try
                    {
                        if (DatabaseDescriptor.getSeeds().contains(poolReference.endPoint()))
                            logger.warn("Seed gossip version is {}; will not connect with that version", maxTargetVersion);
                    }
                    catch (Throwable e)
                    {
                        // If invalid yaml has been added to the config since startup, getSeeds() will throw an AssertionError
                        // Additionally, third party seed providers may throw exceptions if network is flakey
                        // Regardless of what's thrown, we must catch it, disconnect, and try again
                        JVMStabilityInspector.inspectThrowable(e);
                        logger.warn("Configuration error prevented outbound connection: {}", e.getLocalizedMessage());
                    }
                    finally
                    {
                        disconnect();
                        return false;
                    }
                }

                if (targetVersion < maxTargetVersion && targetVersion < MessagingService.current_version)
                {
                    logger.trace("Detected higher max version {} (using {}); will reconnect when queued messages are done",
                                 maxTargetVersion, targetVersion);
                    softCloseSocket();
                }

                out.writeInt(MessagingService.current_version);
                CompactEndpointSerializationHelper.serialize(FBUtilities.getBroadcastAddress(), out);
                if (shouldCompressConnection())
                {
                    out.flush();
                    logger.trace("Upgrading OutputStream to {} to be compressed", poolReference.endPoint());
                    if (targetVersion < MessagingService.VERSION_21)
                    {
                        // Snappy is buffered, so no need for extra buffering output stream
                        out = new WrappedDataOutputStreamPlus(new SnappyOutputStream(socket.getOutputStream()));
                    }
                    else
                    {
                        // TODO: custom LZ4 OS that supports BB write methods
                        LZ4Compressor compressor = LZ4Factory.fastestInstance().fastCompressor();
                        Checksum checksum = XXHashFactory.fastestInstance().newStreamingHash32(LZ4_HASH_SEED).asChecksum();
                        out = new WrappedDataOutputStreamPlus(new LZ4BlockOutputStream(socket.getOutputStream(),
                                                                            1 << 14,  // 16k block size
                                                                            compressor,
                                                                            checksum,
                                                                            true)); // no async flushing
                    }
                }
                logger.debug("Done connecting to {}", poolReference.endPoint());
                return true;
            }
            catch (SSLHandshakeException e)
            {
                logger.error("SSL handshake error for outbound connection to " + socket, e);
                socket = null;
                // SSL errors won't be recoverable within timeout period so we'll just abort
                return false;
            }
            catch (IOException e)
            {
                socket = null;
                logger.debug("Unable to connect to {}", poolReference.endPoint(), e);
                Uninterruptibles.sleepUninterruptibly(OPEN_RETRY_DELAY, TimeUnit.MILLISECONDS);
            }
        }
        return false;
    }

    private int handshakeVersion(final DataInputStream inputStream)
    {
        final AtomicInteger version = new AtomicInteger(NO_VERSION);
        final CountDownLatch versionLatch = new CountDownLatch(1);
        NamedThreadFactory.createThread(() ->
        {
            try
            {
                logger.info("Handshaking version with {}", poolReference.endPoint());
                version.set(inputStream.readInt());
            }
            catch (IOException ex)
            {
                final String msg = "Cannot handshake version with " + poolReference.endPoint();
                if (logger.isTraceEnabled())
                    logger.trace(msg, ex);
                else
                    logger.info(msg);
            }
            finally
            {
                //unblock the waiting thread on either success or fail
                versionLatch.countDown();
            }
        }, "HANDSHAKE-" + poolReference.endPoint()).start();

        try
        {
            versionLatch.await(WAIT_FOR_VERSION_MAX_TIME, TimeUnit.MILLISECONDS);
        }
        catch (InterruptedException ex)
        {
            throw new AssertionError(ex);
        }
        return version.get();
    }

    /**
     * Expire elements from the queue if the queue is pretty full and expiration is not already in progress.
     * This method will only remove droppable expired entries. If no such element exists, nothing is removed from the queue.
     * 
     * @param timestampNanos The current time as from System.nanoTime()
     */
    @VisibleForTesting
    void expireMessages(long timestampNanos)
    {
        if (backlog.size() <= BACKLOG_PURGE_SIZE)
            return; // Plenty of space

        if (backlogNextExpirationTime - timestampNanos > 0)
            return; // Expiration is not due.

        /**
         * Expiration is an expensive process. Iterating the queue locks the queue for both writes and
         * reads during iter.next() and iter.remove(). Thus letting only a single Thread do expiration.
         */
        if (backlogExpirationActive.compareAndSet(false, true))
        {
            try
            {
                Iterator<QueuedMessage> iter = backlog.iterator();
                while (iter.hasNext())
                {
                    QueuedMessage qm = iter.next();
                    if (!qm.droppable)
                        continue;
                    if (!qm.isTimedOut(timestampNanos))
                        continue;
                    iter.remove();
                    dropped.incrementAndGet();
                }

                if (logger.isTraceEnabled())
                {
                    long duration = TimeUnit.NANOSECONDS.toMicros(System.nanoTime() - timestampNanos);
                    logger.trace("Expiration of {} took {}μs", getName(), duration);
                }
            }
            finally
            {
                long backlogExpirationIntervalNanos = TimeUnit.MILLISECONDS.toNanos(DatabaseDescriptor.getOtcBacklogExpirationInterval());
                backlogNextExpirationTime = timestampNanos + backlogExpirationIntervalNanos;
                backlogExpirationActive.set(false);
            }
        }
    }

    /** messages that have not been retried yet */
    private static class QueuedMessage implements Coalescable
    {
        final MessageOut<?> message;
        final int id;
        final long timestampNanos;
        final boolean droppable;

        QueuedMessage(MessageOut<?> message, int id, long timestampNanos)
        {
            this.message = message;
            this.id = id;
            this.timestampNanos = timestampNanos;
            this.droppable = MessagingService.DROPPABLE_VERBS.contains(message.verb);
        }

        /** don't drop a non-droppable message just because it's timestamp is expired */
        boolean isTimedOut(long nowNanos)
        {
            long messageTimeoutNanos = TimeUnit.MILLISECONDS.toNanos(message.getTimeout());
            return droppable && nowNanos - timestampNanos  > messageTimeoutNanos;
        }

        boolean shouldRetry()
        {
            // retry all messages once
            return true;
        }

        public long timestampNanos()
        {
            return timestampNanos;
        }
    }

    private static class RetriedQueuedMessage extends QueuedMessage
    {
        RetriedQueuedMessage(QueuedMessage msg)
        {
            super(msg.message, msg.id, msg.timestampNanos);
        }

        boolean shouldRetry()
        {
            return false;
        }
    }
}<|MERGE_RESOLUTION|>--- conflicted
+++ resolved
@@ -118,19 +118,14 @@
 
         if (coalescingWindow < 0)
             throw new ExceptionInInitializerError(
-<<<<<<< HEAD
                     "Value provided for coalescing window must be greater than 0: " + coalescingWindow);
-=======
-                    "Value provided for coalescing window must be greather than 0: " + coalescingWindow);
 
         int otc_backlog_expiration_interval_in_ms = DatabaseDescriptor.getOtcBacklogExpirationInterval();
         if (otc_backlog_expiration_interval_in_ms != Config.otc_backlog_expiration_interval_ms_default)
             logger.info("OutboundTcpConnection backlog expiration interval set to to {}ms", otc_backlog_expiration_interval_in_ms);
-
->>>>>>> 617c8eba
-    }
-
-    private static final MessageOut<?> CLOSE_SENTINEL = new MessageOut<MessagingService.Verb>(MessagingService.Verb.INTERNAL_RESPONSE);
+    }
+
+    private static final MessageOut<?> CLOSE_SENTINEL = new MessageOut(MessagingService.Verb.INTERNAL_RESPONSE);
     private volatile boolean isStopped = false;
 
     private static final int OPEN_RETRY_DELAY = 100; // ms between retries
