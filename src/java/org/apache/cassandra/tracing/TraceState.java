/*
 * Licensed to the Apache Software Foundation (ASF) under one
 * or more contributor license agreements.  See the NOTICE file
 * distributed with this work for additional information
 * regarding copyright ownership.  The ASF licenses this file
 * to you under the Apache License, Version 2.0 (the
 * "License"); you may not use this file except in compliance
 * with the License.  You may obtain a copy of the License at
 *
 *     http://www.apache.org/licenses/LICENSE-2.0
 *
 * Unless required by applicable law or agreed to in writing, software
 * distributed under the License is distributed on an "AS IS" BASIS,
 * WITHOUT WARRANTIES OR CONDITIONS OF ANY KIND, either express or implied.
 * See the License for the specific language governing permissions and
 * limitations under the License.
 */
package org.apache.cassandra.tracing;

import java.net.InetAddress;
import java.nio.ByteBuffer;
import java.util.UUID;
import java.util.concurrent.TimeUnit;
import java.util.concurrent.atomic.AtomicInteger;

import com.google.common.base.Stopwatch;
import org.slf4j.helpers.MessageFormatter;

import org.apache.cassandra.concurrent.Stage;
import org.apache.cassandra.concurrent.StageManager;
import org.apache.cassandra.config.CFMetaData;
import org.apache.cassandra.db.CFRowAdder;
import org.apache.cassandra.db.ColumnFamily;
import org.apache.cassandra.db.Mutation;
import org.apache.cassandra.utils.ByteBufferUtil;
import org.apache.cassandra.utils.FBUtilities;
import org.apache.cassandra.utils.UUIDGen;
import org.apache.cassandra.utils.WrappedRunnable;

/**
 * ThreadLocal state for a tracing session. The presence of an instance of this class as a ThreadLocal denotes that an
 * operation is being traced.
 */
public class TraceState
{
    public final UUID sessionId;
    public final InetAddress coordinator;
    public final Stopwatch watch;
    public final ByteBuffer sessionIdBytes;

    // Multiple requests can use the same TraceState at a time, so we need to reference count.
    // See CASSANDRA-7626 for more details.
    private final AtomicInteger references = new AtomicInteger(1);

    public TraceState(InetAddress coordinator, UUID sessionId)
    {
        assert coordinator != null;
        assert sessionId != null;

        this.coordinator = coordinator;
        this.sessionId = sessionId;
        sessionIdBytes = ByteBufferUtil.bytes(sessionId);
        watch = Stopwatch.createStarted();
    }

    public int elapsed()
    {
        long elapsed = watch.elapsed(TimeUnit.MICROSECONDS);
        return elapsed < Integer.MAX_VALUE ? (int) elapsed : Integer.MAX_VALUE;
    }

    public void trace(String format, Object arg)
    {
        trace(MessageFormatter.format(format, arg).getMessage());
    }

    public void trace(String format, Object arg1, Object arg2)
    {
        trace(MessageFormatter.format(format, arg1, arg2).getMessage());
    }

    public void trace(String format, Object[] args)
    {
        trace(MessageFormatter.arrayFormat(format, args).getMessage());
    }

    public void trace(String message)
    {
        TraceState.trace(sessionIdBytes, message, elapsed());
    }

    public static void trace(final ByteBuffer sessionIdBytes, final String message, final int elapsed)
    {
        final String threadName = Thread.currentThread().getName();

        StageManager.getStage(Stage.TRACING).execute(new WrappedRunnable()
        {
            public void runMayThrow()
            {
<<<<<<< HEAD
                CFMetaData cfMeta = TraceKeyspace.EventsTable;
                ColumnFamily cf = ArrayBackedSortedColumns.factory.create(cfMeta);
                Tracing.addColumn(cf, Tracing.buildName(cfMeta, eventId, ByteBufferUtil.bytes("activity")), message);
                Tracing.addColumn(cf, Tracing.buildName(cfMeta, eventId, ByteBufferUtil.bytes("source")), FBUtilities.getBroadcastAddress());
                if (elapsed >= 0)
                    Tracing.addColumn(cf, Tracing.buildName(cfMeta, eventId, ByteBufferUtil.bytes("source_elapsed")), elapsed);
                Tracing.addColumn(cf, Tracing.buildName(cfMeta, eventId, ByteBufferUtil.bytes("thread")), threadName);
                Tracing.mutateWithCatch(new Mutation(TraceKeyspace.NAME, sessionIdBytes, cf));
=======
                Mutation mutation = new Mutation(Tracing.TRACE_KS, sessionIdBytes);
                ColumnFamily cells = mutation.addOrGet(CFMetaData.TraceEventsCf);

                CFRowAdder adder = new CFRowAdder(cells, cells.metadata().comparator.make(UUIDGen.getTimeUUID()), FBUtilities.timestampMicros());
                adder.add("activity", message);
                adder.add("source", FBUtilities.getBroadcastAddress());
                if (elapsed >= 0)
                    adder.add("source_elapsed", elapsed);
                adder.add("thread", threadName);

                Tracing.mutateWithCatch(mutation);
>>>>>>> 26ea0f6d
            }
        });
    }

    public boolean acquireReference()
    {
        while (true)
        {
            int n = references.get();
            if (n <= 0)
                return false;
            if (references.compareAndSet(n, n + 1))
                return true;
        }
    }

    public int releaseReference()
    {
        return references.decrementAndGet();
    }
}<|MERGE_RESOLUTION|>--- conflicted
+++ resolved
@@ -28,13 +28,7 @@
 
 import org.apache.cassandra.concurrent.Stage;
 import org.apache.cassandra.concurrent.StageManager;
-import org.apache.cassandra.config.CFMetaData;
-import org.apache.cassandra.db.CFRowAdder;
-import org.apache.cassandra.db.ColumnFamily;
-import org.apache.cassandra.db.Mutation;
 import org.apache.cassandra.utils.ByteBufferUtil;
-import org.apache.cassandra.utils.FBUtilities;
-import org.apache.cassandra.utils.UUIDGen;
 import org.apache.cassandra.utils.WrappedRunnable;
 
 /**
@@ -89,7 +83,7 @@
         TraceState.trace(sessionIdBytes, message, elapsed());
     }
 
-    public static void trace(final ByteBuffer sessionIdBytes, final String message, final int elapsed)
+    public static void trace(final ByteBuffer sessionId, final String message, final int elapsed)
     {
         final String threadName = Thread.currentThread().getName();
 
@@ -97,28 +91,7 @@
         {
             public void runMayThrow()
             {
-<<<<<<< HEAD
-                CFMetaData cfMeta = TraceKeyspace.EventsTable;
-                ColumnFamily cf = ArrayBackedSortedColumns.factory.create(cfMeta);
-                Tracing.addColumn(cf, Tracing.buildName(cfMeta, eventId, ByteBufferUtil.bytes("activity")), message);
-                Tracing.addColumn(cf, Tracing.buildName(cfMeta, eventId, ByteBufferUtil.bytes("source")), FBUtilities.getBroadcastAddress());
-                if (elapsed >= 0)
-                    Tracing.addColumn(cf, Tracing.buildName(cfMeta, eventId, ByteBufferUtil.bytes("source_elapsed")), elapsed);
-                Tracing.addColumn(cf, Tracing.buildName(cfMeta, eventId, ByteBufferUtil.bytes("thread")), threadName);
-                Tracing.mutateWithCatch(new Mutation(TraceKeyspace.NAME, sessionIdBytes, cf));
-=======
-                Mutation mutation = new Mutation(Tracing.TRACE_KS, sessionIdBytes);
-                ColumnFamily cells = mutation.addOrGet(CFMetaData.TraceEventsCf);
-
-                CFRowAdder adder = new CFRowAdder(cells, cells.metadata().comparator.make(UUIDGen.getTimeUUID()), FBUtilities.timestampMicros());
-                adder.add("activity", message);
-                adder.add("source", FBUtilities.getBroadcastAddress());
-                if (elapsed >= 0)
-                    adder.add("source_elapsed", elapsed);
-                adder.add("thread", threadName);
-
-                Tracing.mutateWithCatch(mutation);
->>>>>>> 26ea0f6d
+                Tracing.mutateWithCatch(TraceKeyspace.toEventMutation(sessionId, message, elapsed, threadName));
             }
         });
     }
