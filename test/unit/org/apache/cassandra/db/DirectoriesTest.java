/**
 * Licensed to the Apache Software Foundation (ASF) under one
 * or more contributor license agreements.  See the NOTICE file
 * distributed with this work for additional information
 * regarding copyright ownership.  The ASF licenses this file
 * to you under the Apache License, Version 2.0 (the
 * "License"); you may not use this file except in compliance
 * with the License.  You may obtain a copy of the License at
 *
 *     http://www.apache.org/licenses/LICENSE-2.0
 *
 * Unless required by applicable law or agreed to in writing, software
 * distributed under the License is distributed on an "AS IS" BASIS,
 * WITHOUT WARRANTIES OR CONDITIONS OF ANY KIND, either express or implied.
 * See the License for the specific language governing permissions and
 * limitations under the License.
 */
package org.apache.cassandra.db;

import java.io.File;
import java.io.IOException;
import java.util.*;

import org.junit.AfterClass;
import org.junit.Assert;
import org.junit.BeforeClass;
import org.junit.Test;

import org.apache.cassandra.config.DatabaseDescriptor;
import org.apache.cassandra.config.Config.DiskFailurePolicy;
import org.apache.cassandra.db.Directories.DataDirectory;
import org.apache.cassandra.db.compaction.LeveledManifest;
import org.apache.cassandra.io.sstable.Component;
import org.apache.cassandra.io.sstable.Descriptor;
import org.apache.cassandra.io.util.FileUtils;

public class DirectoriesTest
{
    private static File tempDataDir;
    private static String KS = "ks";
    private static String[] CFS = new String[] { "cf1", "ks" };

    private static Map<String, List<File>> files = new HashMap<String, List<File>>();

    @BeforeClass
    public static void beforeClass() throws IOException
    {
        tempDataDir = File.createTempFile("cassandra", "unittest");
        tempDataDir.delete(); // hack to create a temp dir
        tempDataDir.mkdir();

        Directories.overrideDataDirectoriesForTest(tempDataDir.getPath());
        // Create two fake data dir for tests, one using CF directories, one that do not.
        createTestFiles();
    }

    @AfterClass
    public static void afterClass()
    {
        Directories.resetDataDirectoriesAfterTest();
        FileUtils.deleteRecursive(tempDataDir);
    }

    private static void createTestFiles() throws IOException
    {
        for (String cf : CFS)
        {
            List<File> fs = new ArrayList<File>();
            files.put(cf, fs);
            File dir = cfDir(cf);
            dir.mkdirs();

            createFakeSSTable(dir, cf, 1, false, fs);
            createFakeSSTable(dir, cf, 2, true, fs);
            // leveled manifest
            new File(dir, cf + LeveledManifest.EXTENSION).createNewFile();

            File backupDir = new File(dir, Directories.BACKUPS_SUBDIR);
            backupDir.mkdir();
            createFakeSSTable(backupDir, cf, 1, false, fs);

            File snapshotDir = new File(dir, Directories.SNAPSHOT_SUBDIR + File.separator + "42");
            snapshotDir.mkdirs();
            createFakeSSTable(snapshotDir, cf, 1, false, fs);
        }
    }

    private static void createFakeSSTable(File dir, String cf, int gen, boolean temp, List<File> addTo) throws IOException
    {
        Descriptor desc = new Descriptor(dir, KS, cf, gen, temp);
        for (Component c : new Component[]{ Component.DATA, Component.PRIMARY_INDEX, Component.FILTER })
        {
            File f = new File(desc.filenameFor(c));
            f.createNewFile();
            addTo.add(f);
        }
    }

    private static File cfDir(String cf)
    {
        return new File(tempDataDir, KS + File.separator + cf);
    }

    @Test
    public void testStandardDirs()
    {
        for (String cf : CFS)
        {
            Directories directories = Directories.create(KS, cf);
            Assert.assertEquals(cfDir(cf), directories.getDirectoryForNewSSTables());

            Descriptor desc = new Descriptor(cfDir(cf), KS, cf, 1, false);
            File snapshotDir = new File(cfDir(cf),  File.separator + Directories.SNAPSHOT_SUBDIR + File.separator + "42");
            Assert.assertEquals(snapshotDir, directories.getSnapshotDirectory(desc, "42"));

            File backupsDir = new File(cfDir(cf),  File.separator + Directories.BACKUPS_SUBDIR);
            Assert.assertEquals(backupsDir, directories.getBackupsDirectory(desc));
        }
    }

    @Test
    public void testSSTableLister()
    {
        for (String cf : CFS)
        {
            Directories directories = Directories.create(KS, cf);
            Directories.SSTableLister lister;
            Set<File> listed;

            // List all but no snapshot, backup
            lister = directories.sstableLister();
            listed = new HashSet<File>(lister.listFiles());
            for (File f : files.get(cf))
            {
                if (f.getPath().contains(Directories.SNAPSHOT_SUBDIR) || f.getPath().contains(Directories.BACKUPS_SUBDIR))
                    assert !listed.contains(f) : f + " should not be listed";
                else
                    assert listed.contains(f) : f + " is missing";
            }

            // List all but including backup (but no snapshot)
            lister = directories.sstableLister().includeBackups(true);
            listed = new HashSet<File>(lister.listFiles());
            for (File f : files.get(cf))
            {
                if (f.getPath().contains(Directories.SNAPSHOT_SUBDIR))
                    assert !listed.contains(f) : f + " should not be listed";
                else
                    assert listed.contains(f) : f + " is missing";
            }

            // Skip temporary and compacted
            lister = directories.sstableLister().skipTemporary(true);
            listed = new HashSet<File>(lister.listFiles());
            for (File f : files.get(cf))
            {
                if (f.getPath().contains(Directories.SNAPSHOT_SUBDIR) || f.getPath().contains(Directories.BACKUPS_SUBDIR))
                    assert !listed.contains(f) : f + " should not be listed";
                else if (f.getName().contains("-tmp-"))
                    assert !listed.contains(f) : f + " should not be listed";
                else
                    assert listed.contains(f) : f + " is missing";
            }
        }
    }

    @Test
    public void testLeveledManifestPath()
    {
        for (String cf : CFS)
        {
            Directories directories = Directories.create(KS, cf);
            File manifest = new File(cfDir(cf), cf + LeveledManifest.EXTENSION);
            Assert.assertEquals(manifest, directories.tryGetLeveledManifest());
        }
    }

    @Test
<<<<<<< HEAD
=======
    public void testHandleBadFiles() throws IOException
    {
        /* files not matching the pattern should just be ignored, with a log warning */
        Directories directories = Directories.create(KS, "bad");
        File dir = directories.getDirectoryForNewSSTables();
        File f = File.createTempFile("bad", "file", dir.getParentFile());
        Directories.migrateSSTables();
        Assert.assertTrue(f.isFile());

        /* real failures should throw an exception with informational message */
        f = File.createTempFile("locked", ".json", dir.getParentFile());
        File targetDir = new File(dir.getParentFile(), f.getName().substring(0, f.getName().length() - ".json".length()));
        targetDir.mkdirs();
        targetDir.setReadOnly();

        try
        {
            Directories.migrateSSTables();
            Assert.assertFalse(true);
        }
        catch (Exception e)
        {
            Assert.assertTrue(e.getMessage().contains(f.getPath()));
        }
    }

    @Test
>>>>>>> 7161aec4
    public void testDiskFailurePolicy_best_effort() throws IOException
    {
        DiskFailurePolicy origPolicy = DatabaseDescriptor.getDiskFailurePolicy();
        
        try 
        {
            DatabaseDescriptor.setDiskFailurePolicy(DiskFailurePolicy.best_effort);
            
            for (DataDirectory dd : Directories.dataFileLocations)
            {
                dd.location.setExecutable(false);
                dd.location.setWritable(false);
            }
            
            Directories.create(KS, "bad");
            
            for (DataDirectory dd : Directories.dataFileLocations)
            {
                File file = new File(dd.location, new File(KS, "bad").getPath());
                Assert.assertTrue(BlacklistedDirectories.isUnwritable(file));
            }
        } 
        finally 
        {
            for (DataDirectory dd : Directories.dataFileLocations)
            {
                dd.location.setExecutable(true);
                dd.location.setWritable(true);
            }
            
            DatabaseDescriptor.setDiskFailurePolicy(origPolicy);
        }
    }
}<|MERGE_RESOLUTION|>--- conflicted
+++ resolved
@@ -176,36 +176,6 @@
     }
 
     @Test
-<<<<<<< HEAD
-=======
-    public void testHandleBadFiles() throws IOException
-    {
-        /* files not matching the pattern should just be ignored, with a log warning */
-        Directories directories = Directories.create(KS, "bad");
-        File dir = directories.getDirectoryForNewSSTables();
-        File f = File.createTempFile("bad", "file", dir.getParentFile());
-        Directories.migrateSSTables();
-        Assert.assertTrue(f.isFile());
-
-        /* real failures should throw an exception with informational message */
-        f = File.createTempFile("locked", ".json", dir.getParentFile());
-        File targetDir = new File(dir.getParentFile(), f.getName().substring(0, f.getName().length() - ".json".length()));
-        targetDir.mkdirs();
-        targetDir.setReadOnly();
-
-        try
-        {
-            Directories.migrateSSTables();
-            Assert.assertFalse(true);
-        }
-        catch (Exception e)
-        {
-            Assert.assertTrue(e.getMessage().contains(f.getPath()));
-        }
-    }
-
-    @Test
->>>>>>> 7161aec4
     public void testDiskFailurePolicy_best_effort() throws IOException
     {
         DiskFailurePolicy origPolicy = DatabaseDescriptor.getDiskFailurePolicy();
