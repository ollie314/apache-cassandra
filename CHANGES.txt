--- conflicted
+++ resolved
@@ -18,11 +18,8 @@
 2.0.4
  * Fix setting last compacted key in the wrong level for LCS (CASSANDRA-6284)
  * Add sub-ms precision formats to the timestamp parser (CASSANDRA-6395)
-<<<<<<< HEAD
  * Add snapshot space used to cfstats (CASSANDRA-6231)
-=======
  * Expose a total memtable size metric for a CF (CASSANDRA-6391)
->>>>>>> d41a746a
 Merged from 1.2:
  * Fix thundering herd on endpoint cache invalidation (CASSANDRA-6345)
  * cqlsh: quote single quotes in strings inside collections (CASSANDRA-6172)
