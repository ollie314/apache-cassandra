3.3
Merged from 3.0:
 * Fix AssertionError when removing from list using UPDATE (CASSANDRA-10954)
 * Fix UnsupportedOperationException when reading old sstable with range
   tombstone (CASSANDRA-10743)
 * MV should use the maximum timestamp of the primary key (CASSANDRA-10910)
 * Fix potential assertion error during compaction (CASSANDRA-10944)
Merged from 2.2:
 * Histogram buckets exposed in jmx are sorted incorrectly (CASSANDRA-10975)
 * Enable GC logging by default (CASSANDRA-10140)
 * Optimize pending range computation (CASSANDRA-9258)
 * Skip commit log and saved cache directories in SSTable version startup check (CASSANDRA-10902)
 * drop/alter user should be case sensitive (CASSANDRA-10817)
Merged from 2.1:
 * If CompactionMetadata is not in stats file, use index summary instead (CASSANDRA-10676)
 * Retry sending gossip syn multiple times during shadow round (CASSANDRA-8072)
 * Fix pending range calculation during moves (CASSANDRA-10887)
 * Sane default (200Mbps) for inter-DC streaming througput (CASSANDRA-8708)


3.2
 * Make sure tokens don't exist in several data directories (CASSANDRA-6696)
 * Add requireAuthorization method to IAuthorizer (CASSANDRA-10852)
 * Move static JVM options to conf/jvm.options file (CASSANDRA-10494)
 * Fix CassandraVersion to accept x.y version string (CASSANDRA-10931)
 * Add forceUserDefinedCleanup to allow more flexible cleanup (CASSANDRA-10708)
 * (cqlsh) allow setting TTL with COPY (CASSANDRA-9494)
 * Fix counting of received sstables in streaming (CASSANDRA-10949)
 * Implement hints compression (CASSANDRA-9428)
 * Fix potential assertion error when reading static columns (CASSANDRA-10903)
 * Fix EstimatedHistogram creation in nodetool tablehistograms (CASSANDRA-10859)
 * Establish bootstrap stream sessions sequentially (CASSANDRA-6992)
 * Sort compactionhistory output by timestamp (CASSANDRA-10464)
 * More efficient BTree removal (CASSANDRA-9991)
 * Make tablehistograms accept the same syntax as tablestats (CASSANDRA-10149)
 * Group pending compactions based on table (CASSANDRA-10718)
 * Add compressor name in sstablemetadata output (CASSANDRA-9879)
 * Fix type casting for counter columns (CASSANDRA-10824)
 * Prevent running Cassandra as root (CASSANDRA-8142)
 * bound maximum in-flight commit log replay mutation bytes to 64 megabytes (CASSANDRA-8639)
 * Normalize all scripts (CASSANDRA-10679)
 * Make compression ratio much more accurate (CASSANDRA-10225)
 * Optimize building of Clustering object when only one is created (CASSANDRA-10409)
 * Make index building pluggable (CASSANDRA-10681)
 * Add sstable flush observer (CASSANDRA-10678)
 * Improve NTS endpoints calculation (CASSANDRA-10200)
 * Improve performance of the folderSize function (CASSANDRA-10677)
 * Add support for type casting in selection clause (CASSANDRA-10310)
 * Added graphing option to cassandra-stress (CASSANDRA-7918)
 * Abort in-progress queries that time out (CASSANDRA-7392)
 * Add transparent data encryption core classes (CASSANDRA-9945)
Merged from 3.0:
 * Avoid NoSuchElementException when executing empty batch (CASSANDRA-10711)
 * Avoid building PartitionUpdate in toString (CASSANDRA-10897)
 * Reduce heap spent when receiving many SSTables (CASSANDRA-10797)
 * Add back support for 3rd party auth providers to bulk loader (CASSANDRA-10873)
 * Eliminate the dependency on jgrapht for UDT resolution (CASSANDRA-10653)
 * (Hadoop) Close Clusters and Sessions in Hadoop Input/Output classes (CASSANDRA-10837)
 * Fix sstableloader not working with upper case keyspace name (CASSANDRA-10806)
Merged from 2.2:
<<<<<<< HEAD
=======
 * (cqlsh) Also apply --connect-timeout to control connection
   timeout (CASSANDRA-10959)
 * Histogram buckets exposed in jmx are sorted incorrectly (CASSANDRA-10975)
 * Enable GC logging by default (CASSANDRA-10140)
 * Optimize pending range computation (CASSANDRA-9258)
 * Skip commit log and saved cache directories in SSTable version startup check (CASSANDRA-10902)
 * drop/alter user should be case sensitive (CASSANDRA-10817)
>>>>>>> 2569fbd1
 * jemalloc detection fails due to quoting issues in regexv (CASSANDRA-10946)
 * (cqlsh) show correct column names for empty result sets (CASSANDRA-9813)
 * Add new types to Stress (CASSANDRA-9556)
 * Add property to allow listening on broadcast interface (CASSANDRA-9748)
Merged from 2.1:
 * Match cassandra-loader options in COPY FROM (CASSANDRA-9303)
 * Fix binding to any address in CqlBulkRecordWriter (CASSANDRA-9309)
 * cqlsh fails to decode utf-8 characters for text typed columns (CASSANDRA-10875)
 * Log error when stream session fails (CASSANDRA-9294)
 * Fix bugs in commit log archiving startup behavior (CASSANDRA-10593)
 * (cqlsh) further optimise COPY FROM (CASSANDRA-9302)
 * Allow CREATE TABLE WITH ID (CASSANDRA-9179)
 * Make Stress compiles within eclipse (CASSANDRA-10807)
 * Cassandra Daemon should print JVM arguments (CASSANDRA-10764)
 * Allow cancellation of index summary redistribution (CASSANDRA-8805)


3.1.1
Merged from 3.0:
  * Fix upgrade data loss due to range tombstone deleting more data than then should
    (CASSANDRA-10822)


3.1
Merged from 3.0:
 * Avoid MV race during node decommission (CASSANDRA-10674)
 * Disable reloading of GossipingPropertyFileSnitch (CASSANDRA-9474)
 * Handle single-column deletions correction in materialized views
   when the column is part of the view primary key (CASSANDRA-10796)
 * Fix issue with datadir migration on upgrade (CASSANDRA-10788)
 * Fix bug with range tombstones on reverse queries and test coverage for
   AbstractBTreePartition (CASSANDRA-10059)
 * Remove 64k limit on collection elements (CASSANDRA-10374)
 * Remove unclear Indexer.indexes() method (CASSANDRA-10690)
 * Fix NPE on stream read error (CASSANDRA-10771)
 * Normalize cqlsh DESC output (CASSANDRA-10431)
 * Rejects partition range deletions when columns are specified (CASSANDRA-10739)
 * Fix error when saving cached key for old format sstable (CASSANDRA-10778)
 * Invalidate prepared statements on DROP INDEX (CASSANDRA-10758)
 * Fix SELECT statement with IN restrictions on partition key,
   ORDER BY and LIMIT (CASSANDRA-10729)
 * Improve stress performance over 1k threads (CASSANDRA-7217)
 * Wait for migration responses to complete before bootstrapping (CASSANDRA-10731)
 * Unable to create a function with argument of type Inet (CASSANDRA-10741)
 * Fix backward incompatibiliy in CqlInputFormat (CASSANDRA-10717)
 * Correctly preserve deletion info on updated rows when notifying indexers
   of single-row deletions (CASSANDRA-10694)
 * Notify indexers of partition delete during cleanup (CASSANDRA-10685)
 * Keep the file open in trySkipCache (CASSANDRA-10669)
 * Updated trigger example (CASSANDRA-10257)
Merged from 2.2:
 * Verify tables in pseudo-system keyspaces at startup (CASSANDRA-10761)
 * Fix IllegalArgumentException in DataOutputBuffer.reallocate for large buffers (CASSANDRA-10592)
 * Show CQL help in cqlsh in web browser (CASSANDRA-7225)
 * Serialize on disk the proper SSTable compression ratio (CASSANDRA-10775)
 * Reject index queries while the index is building (CASSANDRA-8505)
 * CQL.textile syntax incorrectly includes optional keyspace for aggregate SFUNC and FINALFUNC (CASSANDRA-10747)
 * Fix JSON update with prepared statements (CASSANDRA-10631)
 * Don't do anticompaction after subrange repair (CASSANDRA-10422)
 * Fix SimpleDateType type compatibility (CASSANDRA-10027)
 * (Hadoop) fix splits calculation (CASSANDRA-10640)
 * (Hadoop) ensure that Cluster instances are always closed (CASSANDRA-10058)
Merged from 2.1:
 * Fix Stress profile parsing on Windows (CASSANDRA-10808)
 * Fix incremental repair hang when replica is down (CASSANDRA-10288)
 * Optimize the way we check if a token is repaired in anticompaction (CASSANDRA-10768)
 * Add proper error handling to stream receiver (CASSANDRA-10774)
 * Warn or fail when changing cluster topology live (CASSANDRA-10243)
 * Status command in debian/ubuntu init script doesn't work (CASSANDRA-10213)
 * Some DROP ... IF EXISTS incorrectly result in exceptions on non-existing KS (CASSANDRA-10658)
 * DeletionTime.compareTo wrong in rare cases (CASSANDRA-10749)
 * Force encoding when computing statement ids (CASSANDRA-10755)
 * Properly reject counters as map keys (CASSANDRA-10760)
 * Fix the sstable-needs-cleanup check (CASSANDRA-10740)
 * (cqlsh) Print column names before COPY operation (CASSANDRA-8935)
 * Fix CompressedInputStream for proper cleanup (CASSANDRA-10012)
 * (cqlsh) Support counters in COPY commands (CASSANDRA-9043)
 * Try next replica if not possible to connect to primary replica on
   ColumnFamilyRecordReader (CASSANDRA-2388)
 * Limit window size in DTCS (CASSANDRA-10280)
 * sstableloader does not use MAX_HEAP_SIZE env parameter (CASSANDRA-10188)
 * (cqlsh) Improve COPY TO performance and error handling (CASSANDRA-9304)
 * Create compression chunk for sending file only (CASSANDRA-10680)
 * Forbid compact clustering column type changes in ALTER TABLE (CASSANDRA-8879)
 * Reject incremental repair with subrange repair (CASSANDRA-10422)
 * Add a nodetool command to refresh size_estimates (CASSANDRA-9579)
 * Invalidate cache after stream receive task is completed (CASSANDRA-10341)
 * Reject counter writes in CQLSSTableWriter (CASSANDRA-10258)
 * Remove superfluous COUNTER_MUTATION stage mapping (CASSANDRA-10605)


3.0
 * Fix AssertionError while flushing memtable due to materialized views
   incorrectly inserting empty rows (CASSANDRA-10614)
 * Store UDA initcond as CQL literal in the schema table, instead of a blob (CASSANDRA-10650)
 * Don't use -1 for the position of partition key in schema (CASSANDRA-10491)
 * Fix distinct queries in mixed version cluster (CASSANDRA-10573)
 * Skip sstable on clustering in names query (CASSANDRA-10571)
 * Remove value skipping as it breaks read-repair (CASSANDRA-10655)
 * Fix bootstrapping with MVs (CASSANDRA-10621)
 * Make sure EACH_QUORUM reads are using NTS (CASSANDRA-10584)
 * Fix MV replica filtering for non-NetworkTopologyStrategy (CASSANDRA-10634)
 * (Hadoop) fix CIF describeSplits() not handling 0 size estimates (CASSANDRA-10600)
 * Fix reading of legacy sstables (CASSANDRA-10590)
 * Use CQL type names in schema metadata tables (CASSANDRA-10365)
 * Guard batchlog replay against integer division by zero (CASSANDRA-9223)
 * Fix bug when adding a column to thrift with the same name than a primary key (CASSANDRA-10608)
 * Add client address argument to IAuthenticator::newSaslNegotiator (CASSANDRA-8068)
 * Fix implementation of LegacyLayout.LegacyBoundComparator (CASSANDRA-10602)
 * Don't use 'names query' read path for counters (CASSANDRA-10572)
 * Fix backward compatibility for counters (CASSANDRA-10470)
 * Remove memory_allocator paramter from cassandra.yaml (CASSANDRA-10581,10628)
 * Execute the metadata reload task of all registered indexes on CFS::reload (CASSANDRA-10604)
 * Fix thrift cas operations with defined columns (CASSANDRA-10576)
 * Fix PartitionUpdate.operationCount()for updates with static column operations (CASSANDRA-10606)
 * Fix thrift get() queries with defined columns (CASSANDRA-10586)
 * Fix marking of indexes as built and removed (CASSANDRA-10601)
 * Skip initialization of non-registered 2i instances, remove Index::getIndexName (CASSANDRA-10595)
 * Fix batches on multiple tables (CASSANDRA-10554)
 * Ensure compaction options are validated when updating KeyspaceMetadata (CASSANDRA-10569)
 * Flatten Iterator Transformation Hierarchy (CASSANDRA-9975)
 * Remove token generator (CASSANDRA-5261)
 * RolesCache should not be created for any authenticator that does not requireAuthentication (CASSANDRA-10562)
 * Fix LogTransaction checking only a single directory for files (CASSANDRA-10421)
 * Fix handling of range tombstones when reading old format sstables (CASSANDRA-10360)
 * Aggregate with Initial Condition fails with C* 3.0 (CASSANDRA-10367)
Merged from 2.2:
 * (cqlsh) show partial trace if incomplete after max_trace_wait (CASSANDRA-7645)
 * Use most up-to-date version of schema for system tables (CASSANDRA-10652)
 * Deprecate memory_allocator in cassandra.yaml (CASSANDRA-10581,10628)
 * Expose phi values from failure detector via JMX and tweak debug
   and trace logging (CASSANDRA-9526)
 * Fix IllegalArgumentException in DataOutputBuffer.reallocate for large buffers (CASSANDRA-10592)
Merged from 2.1:
 * Shutdown compaction in drain to prevent leak (CASSANDRA-10079)
 * (cqlsh) fix COPY using wrong variable name for time_format (CASSANDRA-10633)
 * Do not run SizeEstimatesRecorder if a node is not a member of the ring (CASSANDRA-9912)
 * Improve handling of dead nodes in gossip (CASSANDRA-10298)
 * Fix logback-tools.xml incorrectly configured for outputing to System.err
   (CASSANDRA-9937)
 * Fix streaming to catch exception so retry not fail (CASSANDRA-10557)
 * Add validation method to PerRowSecondaryIndex (CASSANDRA-10092)
 * Support encrypted and plain traffic on the same port (CASSANDRA-10559)
 * Do STCS in DTCS windows (CASSANDRA-10276)
 * Avoid repetition of JVM_OPTS in debian package (CASSANDRA-10251)
 * Fix potential NPE from handling result of SIM.highestSelectivityIndex (CASSANDRA-10550)
 * Fix paging issues with partitions containing only static columns data (CASSANDRA-10381)
 * Fix conditions on static columns (CASSANDRA-10264)
 * AssertionError: attempted to delete non-existing file CommitLog (CASSANDRA-10377)
 * Fix sorting for queries with an IN condition on partition key columns (CASSANDRA-10363)


3.0-rc2
 * Fix SELECT DISTINCT queries between 2.2.2 nodes and 3.0 nodes (CASSANDRA-10473)
 * Remove circular references in SegmentedFile (CASSANDRA-10543)
 * Ensure validation of indexed values only occurs once per-partition (CASSANDRA-10536)
 * Fix handling of static columns for range tombstones in thrift (CASSANDRA-10174)
 * Support empty ColumnFilter for backward compatility on empty IN (CASSANDRA-10471)
 * Remove Pig support (CASSANDRA-10542)
 * Fix LogFile throws Exception when assertion is disabled (CASSANDRA-10522)
 * Revert CASSANDRA-7486, make CMS default GC, move GC config to
   conf/jvm.options (CASSANDRA-10403)
 * Fix TeeingAppender causing some logs to be truncated/empty (CASSANDRA-10447)
 * Allow EACH_QUORUM for reads (CASSANDRA-9602)
 * Fix potential ClassCastException while upgrading (CASSANDRA-10468)
 * Fix NPE in MVs on update (CASSANDRA-10503)
 * Only include modified cell data in indexing deltas (CASSANDRA-10438)
 * Do not load keyspace when creating sstable writer (CASSANDRA-10443)
 * If node is not yet gossiping write all MV updates to batchlog only (CASSANDRA-10413)
 * Re-populate token metadata after commit log recovery (CASSANDRA-10293)
 * Provide additional metrics for materialized views (CASSANDRA-10323)
 * Flush system schema tables after local schema changes (CASSANDRA-10429)
Merged from 2.2:
 * Reduce contention getting instances of CompositeType (CASSANDRA-10433)
 * Fix the regression when using LIMIT with aggregates (CASSANDRA-10487)
 * Avoid NoClassDefFoundError during DataDescriptor initialization on windows (CASSANDRA-10412)
 * Preserve case of quoted Role & User names (CASSANDRA-10394)
 * cqlsh pg-style-strings broken (CASSANDRA-10484)
 * cqlsh prompt includes name of keyspace after failed `use` statement (CASSANDRA-10369)
Merged from 2.1:
 * (cqlsh) Distinguish negative and positive infinity in output (CASSANDRA-10523)
 * (cqlsh) allow custom time_format for COPY TO (CASSANDRA-8970)
 * Don't allow startup if the node's rack has changed (CASSANDRA-10242)
 * (cqlsh) show partial trace if incomplete after max_trace_wait (CASSANDRA-7645)
 * Allow LOCAL_JMX to be easily overridden (CASSANDRA-10275)
 * Mark nodes as dead even if they've already left (CASSANDRA-10205)


3.0.0-rc1
 * Fix mixed version read request compatibility for compact static tables
   (CASSANDRA-10373)
 * Fix paging of DISTINCT with static and IN (CASSANDRA-10354)
 * Allow MATERIALIZED VIEW's SELECT statement to restrict primary key
   columns (CASSANDRA-9664)
 * Move crc_check_chance out of compression options (CASSANDRA-9839)
 * Fix descending iteration past end of BTreeSearchIterator (CASSANDRA-10301)
 * Transfer hints to a different node on decommission (CASSANDRA-10198)
 * Check partition keys for CAS operations during stmt validation (CASSANDRA-10338)
 * Add custom query expressions to SELECT (CASSANDRA-10217)
 * Fix minor bugs in MV handling (CASSANDRA-10362)
 * Allow custom indexes with 0,1 or multiple target columns (CASSANDRA-10124)
 * Improve MV schema representation (CASSANDRA-9921)
 * Add flag to enable/disable coordinator batchlog for MV writes (CASSANDRA-10230)
 * Update cqlsh COPY for new internal driver serialization interface (CASSANDRA-10318)
 * Give index implementations more control over rebuild operations (CASSANDRA-10312)
 * Update index file format (CASSANDRA-10314)
 * Add "shadowable" row tombstones to deal with mv timestamp issues (CASSANDRA-10261)
 * CFS.loadNewSSTables() broken for pre-3.0 sstables
 * Cache selected index in read command to reduce lookups (CASSANDRA-10215)
 * Small optimizations of sstable index serialization (CASSANDRA-10232)
 * Support for both encrypted and unencrypted native transport connections (CASSANDRA-9590)
Merged from 2.2:
 * Configurable page size in cqlsh (CASSANDRA-9855)
 * Defer default role manager setup until all nodes are on 2.2+ (CASSANDRA-9761)
 * Handle missing RoleManager in config after upgrade to 2.2 (CASSANDRA-10209)
Merged from 2.1:
 * Bulk Loader API could not tolerate even node failure (CASSANDRA-10347)
 * Avoid misleading pushed notifications when multiple nodes
   share an rpc_address (CASSANDRA-10052)
 * Fix dropping undroppable when message queue is full (CASSANDRA-10113)
 * Fix potential ClassCastException during paging (CASSANDRA-10352)
 * Prevent ALTER TYPE from creating circular references (CASSANDRA-10339)
 * Fix cache handling of 2i and base tables (CASSANDRA-10155, 10359)
 * Fix NPE in nodetool compactionhistory (CASSANDRA-9758)
 * (Pig) support BulkOutputFormat as a URL parameter (CASSANDRA-7410)
 * BATCH statement is broken in cqlsh (CASSANDRA-10272)
 * (cqlsh) Make cqlsh PEP8 Compliant (CASSANDRA-10066)
 * (cqlsh) Fix error when starting cqlsh with --debug (CASSANDRA-10282)
 * Scrub, Cleanup and Upgrade do not unmark compacting until all operations
   have completed, regardless of the occurence of exceptions (CASSANDRA-10274)


3.0.0-beta2
 * Fix columns returned by AbstractBtreePartitions (CASSANDRA-10220)
 * Fix backward compatibility issue due to AbstractBounds serialization bug (CASSANDRA-9857)
 * Fix startup error when upgrading nodes (CASSANDRA-10136)
 * Base table PRIMARY KEY can be assumed to be NOT NULL in MV creation (CASSANDRA-10147)
 * Improve batchlog write patch (CASSANDRA-9673)
 * Re-apply MaterializedView updates on commitlog replay (CASSANDRA-10164)
 * Require AbstractType.isByteOrderComparable declaration in constructor (CASSANDRA-9901)
 * Avoid digest mismatch on upgrade to 3.0 (CASSANDRA-9554)
 * Fix Materialized View builder when adding multiple MVs (CASSANDRA-10156)
 * Choose better poolingOptions for protocol v4 in cassandra-stress (CASSANDRA-10182)
 * Fix LWW bug affecting Materialized Views (CASSANDRA-10197)
 * Ensures frozen sets and maps are always sorted (CASSANDRA-10162)
 * Don't deadlock when flushing CFS backed custom indexes (CASSANDRA-10181)
 * Fix double flushing of secondary index tables (CASSANDRA-10180)
 * Fix incorrect handling of range tombstones in thrift (CASSANDRA-10046)
 * Only use batchlog when paired materialized view replica is remote (CASSANDRA-10061)
 * Reuse TemporalRow when updating multiple MaterializedViews (CASSANDRA-10060)
 * Validate gc_grace_seconds for batchlog writes and MVs (CASSANDRA-9917)
 * Fix sstablerepairedset (CASSANDRA-10132)
Merged from 2.2:
 * Cancel transaction for sstables we wont redistribute index summary
   for (CASSANDRA-10270)
 * Retry snapshot deletion after compaction and gc on Windows (CASSANDRA-10222)
 * Fix failure to start with space in directory path on Windows (CASSANDRA-10239)
 * Fix repair hang when snapshot failed (CASSANDRA-10057)
 * Fall back to 1/4 commitlog volume for commitlog_total_space on small disks
   (CASSANDRA-10199)
Merged from 2.1:
 * Added configurable warning threshold for GC duration (CASSANDRA-8907)
 * Fix handling of streaming EOF (CASSANDRA-10206)
 * Only check KeyCache when it is enabled
 * Change streaming_socket_timeout_in_ms default to 1 hour (CASSANDRA-8611)
 * (cqlsh) update list of CQL keywords (CASSANDRA-9232)
 * Add nodetool gettraceprobability command (CASSANDRA-10234)
Merged from 2.0:
 * Fix rare race where older gossip states can be shadowed (CASSANDRA-10366)
 * Fix consolidating racks violating the RF contract (CASSANDRA-10238)
 * Disallow decommission when node is in drained state (CASSANDRA-8741)


2.2.1
 * Fix race during construction of commit log (CASSANDRA-10049)
 * Fix LeveledCompactionStrategyTest (CASSANDRA-9757)
 * Fix broken UnbufferedDataOutputStreamPlus.writeUTF (CASSANDRA-10203)
 * (cqlsh) default load-from-file encoding to utf-8 (CASSANDRA-9898)
 * Avoid returning Permission.NONE when failing to query users table (CASSANDRA-10168)
 * (cqlsh) add CLEAR command (CASSANDRA-10086)
 * Support string literals as Role names for compatibility (CASSANDRA-10135)
Merged from 2.1:
 * Only check KeyCache when it is enabled
 * Change streaming_socket_timeout_in_ms default to 1 hour (CASSANDRA-8611)
 * (cqlsh) update list of CQL keywords (CASSANDRA-9232)


3.0.0-beta1
 * Redesign secondary index API (CASSANDRA-9459, 7771, 9041)
 * Fix throwing ReadFailure instead of ReadTimeout on range queries (CASSANDRA-10125)
 * Rewrite hinted handoff (CASSANDRA-6230)
 * Fix query on static compact tables (CASSANDRA-10093)
 * Fix race during construction of commit log (CASSANDRA-10049)
 * Add option to only purge repaired tombstones (CASSANDRA-6434)
 * Change authorization handling for MVs (CASSANDRA-9927)
 * Add custom JMX enabled executor for UDF sandbox (CASSANDRA-10026)
 * Fix row deletion bug for Materialized Views (CASSANDRA-10014)
 * Support mixed-version clusters with Cassandra 2.1 and 2.2 (CASSANDRA-9704)
 * Fix multiple slices on RowSearchers (CASSANDRA-10002)
 * Fix bug in merging of collections (CASSANDRA-10001)
 * Optimize batchlog replay to avoid full scans (CASSANDRA-7237)
 * Repair improvements when using vnodes (CASSANDRA-5220)
 * Disable scripted UDFs by default (CASSANDRA-9889)
 * Bytecode inspection for Java-UDFs (CASSANDRA-9890)
 * Use byte to serialize MT hash length (CASSANDRA-9792)
 * Replace usage of Adler32 with CRC32 (CASSANDRA-8684)
 * Fix migration to new format from 2.1 SSTable (CASSANDRA-10006)
 * SequentialWriter should extend BufferedDataOutputStreamPlus (CASSANDRA-9500)
 * Use the same repairedAt timestamp within incremental repair session (CASSANDRA-9111)
Merged from 2.2:
 * Allow count(*) and count(1) to be use as normal aggregation (CASSANDRA-10114)
 * An NPE is thrown if the column name is unknown for an IN relation (CASSANDRA-10043)
 * Apply commit_failure_policy to more errors on startup (CASSANDRA-9749)
 * Fix histogram overflow exception (CASSANDRA-9973)
 * Route gossip messages over dedicated socket (CASSANDRA-9237)
 * Add checksum to saved cache files (CASSANDRA-9265)
 * Log warning when using an aggregate without partition key (CASSANDRA-9737)
Merged from 2.1:
 * (cqlsh) Allow encoding to be set through command line (CASSANDRA-10004)
 * Add new JMX methods to change local compaction strategy (CASSANDRA-9965)
 * Write hints for paxos commits (CASSANDRA-7342)
 * (cqlsh) Fix timestamps before 1970 on Windows, always
   use UTC for timestamp display (CASSANDRA-10000)
 * (cqlsh) Avoid overwriting new config file with old config
   when both exist (CASSANDRA-9777)
 * Release snapshot selfRef when doing snapshot repair (CASSANDRA-9998)
 * Cannot replace token does not exist - DN node removed as Fat Client (CASSANDRA-9871)
Merged from 2.0:
 * Don't cast expected bf size to an int (CASSANDRA-9959)
 * Make getFullyExpiredSSTables less expensive (CASSANDRA-9882)


3.0.0-alpha1
 * Implement proper sandboxing for UDFs (CASSANDRA-9402)
 * Simplify (and unify) cleanup of compaction leftovers (CASSANDRA-7066)
 * Allow extra schema definitions in cassandra-stress yaml (CASSANDRA-9850)
 * Metrics should use up to date nomenclature (CASSANDRA-9448)
 * Change CREATE/ALTER TABLE syntax for compression (CASSANDRA-8384)
 * Cleanup crc and adler code for java 8 (CASSANDRA-9650)
 * Storage engine refactor (CASSANDRA-8099, 9743, 9746, 9759, 9781, 9808, 9825,
   9848, 9705, 9859, 9867, 9874, 9828, 9801)
 * Update Guava to 18.0 (CASSANDRA-9653)
 * Bloom filter false positive ratio is not honoured (CASSANDRA-8413)
 * New option for cassandra-stress to leave a ratio of columns null (CASSANDRA-9522)
 * Change hinted_handoff_enabled yaml setting, JMX (CASSANDRA-9035)
 * Add algorithmic token allocation (CASSANDRA-7032)
 * Add nodetool command to replay batchlog (CASSANDRA-9547)
 * Make file buffer cache independent of paths being read (CASSANDRA-8897)
 * Remove deprecated legacy Hadoop code (CASSANDRA-9353)
 * Decommissioned nodes will not rejoin the cluster (CASSANDRA-8801)
 * Change gossip stabilization to use endpoit size (CASSANDRA-9401)
 * Change default garbage collector to G1 (CASSANDRA-7486)
 * Populate TokenMetadata early during startup (CASSANDRA-9317)
 * Undeprecate cache recentHitRate (CASSANDRA-6591)
 * Add support for selectively varint encoding fields (CASSANDRA-9499, 9865)
 * Materialized Views (CASSANDRA-6477)
Merged from 2.2:
 * Avoid grouping sstables for anticompaction with DTCS (CASSANDRA-9900)
 * UDF / UDA execution time in trace (CASSANDRA-9723)
 * Fix broken internode SSL (CASSANDRA-9884)
Merged from 2.1:
 * Add new JMX methods to change local compaction strategy (CASSANDRA-9965)
 * Fix handling of enable/disable autocompaction (CASSANDRA-9899)
 * Add consistency level to tracing ouput (CASSANDRA-9827)
 * Remove repair snapshot leftover on startup (CASSANDRA-7357)
 * Use random nodes for batch log when only 2 racks (CASSANDRA-8735)
 * Ensure atomicity inside thrift and stream session (CASSANDRA-7757)
 * Fix nodetool info error when the node is not joined (CASSANDRA-9031)
Merged from 2.0:
 * Log when messages are dropped due to cross_node_timeout (CASSANDRA-9793)
 * Don't track hotness when opening from snapshot for validation (CASSANDRA-9382)


2.2.0
 * Allow the selection of columns together with aggregates (CASSANDRA-9767)
 * Fix cqlsh copy methods and other windows specific issues (CASSANDRA-9795)
 * Don't wrap byte arrays in SequentialWriter (CASSANDRA-9797)
 * sum() and avg() functions missing for smallint and tinyint types (CASSANDRA-9671)
 * Revert CASSANDRA-9542 (allow native functions in UDA) (CASSANDRA-9771)
Merged from 2.1:
 * Fix MarshalException when upgrading superColumn family (CASSANDRA-9582)
 * Fix broken logging for "empty" flushes in Memtable (CASSANDRA-9837)
 * Handle corrupt files on startup (CASSANDRA-9686)
 * Fix clientutil jar and tests (CASSANDRA-9760)
 * (cqlsh) Allow the SSL protocol version to be specified through the
    config file or environment variables (CASSANDRA-9544)
Merged from 2.0:
 * Add tool to find why expired sstables are not getting dropped (CASSANDRA-10015)
 * Remove erroneous pending HH tasks from tpstats/jmx (CASSANDRA-9129)
 * Don't cast expected bf size to an int (CASSANDRA-9959)
 * checkForEndpointCollision fails for legitimate collisions (CASSANDRA-9765)
 * Complete CASSANDRA-8448 fix (CASSANDRA-9519)
 * Don't include auth credentials in debug log (CASSANDRA-9682)
 * Can't transition from write survey to normal mode (CASSANDRA-9740)
 * Scrub (recover) sstables even when -Index.db is missing (CASSANDRA-9591)
 * Fix growing pending background compaction (CASSANDRA-9662)


2.2.0-rc2
 * Re-enable memory-mapped I/O on Windows (CASSANDRA-9658)
 * Warn when an extra-large partition is compacted (CASSANDRA-9643)
 * (cqlsh) Allow setting the initial connection timeout (CASSANDRA-9601)
 * BulkLoader has --transport-factory option but does not use it (CASSANDRA-9675)
 * Allow JMX over SSL directly from nodetool (CASSANDRA-9090)
 * Update cqlsh for UDFs (CASSANDRA-7556)
 * Change Windows kernel default timer resolution (CASSANDRA-9634)
 * Deprected sstable2json and json2sstable (CASSANDRA-9618)
 * Allow native functions in user-defined aggregates (CASSANDRA-9542)
 * Don't repair system_distributed by default (CASSANDRA-9621)
 * Fix mixing min, max, and count aggregates for blob type (CASSANRA-9622)
 * Rename class for DATE type in Java driver (CASSANDRA-9563)
 * Duplicate compilation of UDFs on coordinator (CASSANDRA-9475)
 * Fix connection leak in CqlRecordWriter (CASSANDRA-9576)
 * Mlockall before opening system sstables & remove boot_without_jna option (CASSANDRA-9573)
 * Add functions to convert timeuuid to date or time, deprecate dateOf and unixTimestampOf (CASSANDRA-9229)
 * Make sure we cancel non-compacting sstables from LifecycleTransaction (CASSANDRA-9566)
 * Fix deprecated repair JMX API (CASSANDRA-9570)
 * Add logback metrics (CASSANDRA-9378)
 * Update and refactor ant test/test-compression to run the tests in parallel (CASSANDRA-9583)
 * Fix upgrading to new directory for secondary index (CASSANDRA-9687)
Merged from 2.1:
 * (cqlsh) Fix bad check for CQL compatibility when DESCRIBE'ing
   COMPACT STORAGE tables with no clustering columns
 * Eliminate strong self-reference chains in sstable ref tidiers (CASSANDRA-9656)
 * Ensure StreamSession uses canonical sstable reader instances (CASSANDRA-9700) 
 * Ensure memtable book keeping is not corrupted in the event we shrink usage (CASSANDRA-9681)
 * Update internal python driver for cqlsh (CASSANDRA-9064)
 * Fix IndexOutOfBoundsException when inserting tuple with too many
   elements using the string literal notation (CASSANDRA-9559)
 * Enable describe on indices (CASSANDRA-7814)
 * Fix incorrect result for IN queries where column not found (CASSANDRA-9540)
 * ColumnFamilyStore.selectAndReference may block during compaction (CASSANDRA-9637)
 * Fix bug in cardinality check when compacting (CASSANDRA-9580)
 * Fix memory leak in Ref due to ConcurrentLinkedQueue.remove() behaviour (CASSANDRA-9549)
 * Make rebuild only run one at a time (CASSANDRA-9119)
Merged from 2.0:
 * Avoid NPE in AuthSuccess#decode (CASSANDRA-9727)
 * Add listen_address to system.local (CASSANDRA-9603)
 * Bug fixes to resultset metadata construction (CASSANDRA-9636)
 * Fix setting 'durable_writes' in ALTER KEYSPACE (CASSANDRA-9560)
 * Avoids ballot clash in Paxos (CASSANDRA-9649)
 * Improve trace messages for RR (CASSANDRA-9479)
 * Fix suboptimal secondary index selection when restricted
   clustering column is also indexed (CASSANDRA-9631)
 * (cqlsh) Add min_threshold to DTCS option autocomplete (CASSANDRA-9385)
 * Fix error message when attempting to create an index on a column
   in a COMPACT STORAGE table with clustering columns (CASSANDRA-9527)
 * 'WITH WITH' in alter keyspace statements causes NPE (CASSANDRA-9565)
 * Expose some internals of SelectStatement for inspection (CASSANDRA-9532)
 * ArrivalWindow should use primitives (CASSANDRA-9496)
 * Periodically submit background compaction tasks (CASSANDRA-9592)
 * Set HAS_MORE_PAGES flag to false when PagingState is null (CASSANDRA-9571)


2.2.0-rc1
 * Compressed commit log should measure compressed space used (CASSANDRA-9095)
 * Fix comparison bug in CassandraRoleManager#collectRoles (CASSANDRA-9551)
 * Add tinyint,smallint,time,date support for UDFs (CASSANDRA-9400)
 * Deprecates SSTableSimpleWriter and SSTableSimpleUnsortedWriter (CASSANDRA-9546)
 * Empty INITCOND treated as null in aggregate (CASSANDRA-9457)
 * Remove use of Cell in Thrift MapReduce classes (CASSANDRA-8609)
 * Integrate pre-release Java Driver 2.2-rc1, custom build (CASSANDRA-9493)
 * Clean up gossiper logic for old versions (CASSANDRA-9370)
 * Fix custom payload coding/decoding to match the spec (CASSANDRA-9515)
 * ant test-all results incomplete when parsed (CASSANDRA-9463)
 * Disallow frozen<> types in function arguments and return types for
   clarity (CASSANDRA-9411)
 * Static Analysis to warn on unsafe use of Autocloseable instances (CASSANDRA-9431)
 * Update commitlog archiving examples now that commitlog segments are
   not recycled (CASSANDRA-9350)
 * Extend Transactional API to sstable lifecycle management (CASSANDRA-8568)
 * (cqlsh) Add support for native protocol 4 (CASSANDRA-9399)
 * Ensure that UDF and UDAs are keyspace-isolated (CASSANDRA-9409)
 * Revert CASSANDRA-7807 (tracing completion client notifications) (CASSANDRA-9429)
 * Add ability to stop compaction by ID (CASSANDRA-7207)
 * Let CassandraVersion handle SNAPSHOT version (CASSANDRA-9438)
Merged from 2.1:
 * (cqlsh) Fix using COPY through SOURCE or -f (CASSANDRA-9083)
 * Fix occasional lack of `system` keyspace in schema tables (CASSANDRA-8487)
 * Use ProtocolError code instead of ServerError code for native protocol
   error responses to unsupported protocol versions (CASSANDRA-9451)
 * Default commitlog_sync_batch_window_in_ms changed to 2ms (CASSANDRA-9504)
 * Fix empty partition assertion in unsorted sstable writing tools (CASSANDRA-9071)
 * Ensure truncate without snapshot cannot produce corrupt responses (CASSANDRA-9388) 
 * Consistent error message when a table mixes counter and non-counter
   columns (CASSANDRA-9492)
 * Avoid getting unreadable keys during anticompaction (CASSANDRA-9508)
 * (cqlsh) Better float precision by default (CASSANDRA-9224)
 * Improve estimated row count (CASSANDRA-9107)
 * Optimize range tombstone memory footprint (CASSANDRA-8603)
 * Use configured gcgs in anticompaction (CASSANDRA-9397)
Merged from 2.0:
 * Don't accumulate more range than necessary in RangeTombstone.Tracker (CASSANDRA-9486)
 * Add broadcast and rpc addresses to system.local (CASSANDRA-9436)
 * Always mark sstable suspect when corrupted (CASSANDRA-9478)
 * Add database users and permissions to CQL3 documentation (CASSANDRA-7558)
 * Allow JVM_OPTS to be passed to standalone tools (CASSANDRA-5969)
 * Fix bad condition in RangeTombstoneList (CASSANDRA-9485)
 * Fix potential StackOverflow when setting CrcCheckChance over JMX (CASSANDRA-9488)
 * Fix null static columns in pages after the first, paged reversed
   queries (CASSANDRA-8502)
 * Fix counting cache serialization in request metrics (CASSANDRA-9466)
 * Add option not to validate atoms during scrub (CASSANDRA-9406)


2.2.0-beta1
 * Introduce Transactional API for internal state changes (CASSANDRA-8984)
 * Add a flag in cassandra.yaml to enable UDFs (CASSANDRA-9404)
 * Better support of null for UDF (CASSANDRA-8374)
 * Use ecj instead of javassist for UDFs (CASSANDRA-8241)
 * faster async logback configuration for tests (CASSANDRA-9376)
 * Add `smallint` and `tinyint` data types (CASSANDRA-8951)
 * Avoid thrift schema creation when native driver is used in stress tool (CASSANDRA-9374)
 * Make Functions.declared thread-safe
 * Add client warnings to native protocol v4 (CASSANDRA-8930)
 * Allow roles cache to be invalidated (CASSANDRA-8967)
 * Upgrade Snappy (CASSANDRA-9063)
 * Don't start Thrift rpc by default (CASSANDRA-9319)
 * Only stream from unrepaired sstables with incremental repair (CASSANDRA-8267)
 * Aggregate UDFs allow SFUNC return type to differ from STYPE if FFUNC specified (CASSANDRA-9321)
 * Remove Thrift dependencies in bundled tools (CASSANDRA-8358)
 * Disable memory mapping of hsperfdata file for JVM statistics (CASSANDRA-9242)
 * Add pre-startup checks to detect potential incompatibilities (CASSANDRA-8049)
 * Distinguish between null and unset in protocol v4 (CASSANDRA-7304)
 * Add user/role permissions for user-defined functions (CASSANDRA-7557)
 * Allow cassandra config to be updated to restart daemon without unloading classes (CASSANDRA-9046)
 * Don't initialize compaction writer before checking if iter is empty (CASSANDRA-9117)
 * Don't execute any functions at prepare-time (CASSANDRA-9037)
 * Share file handles between all instances of a SegmentedFile (CASSANDRA-8893)
 * Make it possible to major compact LCS (CASSANDRA-7272)
 * Make FunctionExecutionException extend RequestExecutionException
   (CASSANDRA-9055)
 * Add support for SELECT JSON, INSERT JSON syntax and new toJson(), fromJson()
   functions (CASSANDRA-7970)
 * Optimise max purgeable timestamp calculation in compaction (CASSANDRA-8920)
 * Constrain internode message buffer sizes, and improve IO class hierarchy (CASSANDRA-8670) 
 * New tool added to validate all sstables in a node (CASSANDRA-5791)
 * Push notification when tracing completes for an operation (CASSANDRA-7807)
 * Delay "node up" and "node added" notifications until native protocol server is started (CASSANDRA-8236)
 * Compressed Commit Log (CASSANDRA-6809)
 * Optimise IntervalTree (CASSANDRA-8988)
 * Add a key-value payload for third party usage (CASSANDRA-8553, 9212)
 * Bump metrics-reporter-config dependency for metrics 3.0 (CASSANDRA-8149)
 * Partition intra-cluster message streams by size, not type (CASSANDRA-8789)
 * Add WriteFailureException to native protocol, notify coordinator of
   write failures (CASSANDRA-8592)
 * Convert SequentialWriter to nio (CASSANDRA-8709)
 * Add role based access control (CASSANDRA-7653, 8650, 7216, 8760, 8849, 8761, 8850)
 * Record client ip address in tracing sessions (CASSANDRA-8162)
 * Indicate partition key columns in response metadata for prepared
   statements (CASSANDRA-7660)
 * Merge UUIDType and TimeUUIDType parse logic (CASSANDRA-8759)
 * Avoid memory allocation when searching index summary (CASSANDRA-8793)
 * Optimise (Time)?UUIDType Comparisons (CASSANDRA-8730)
 * Make CRC32Ex into a separate maven dependency (CASSANDRA-8836)
 * Use preloaded jemalloc w/ Unsafe (CASSANDRA-8714, 9197)
 * Avoid accessing partitioner through StorageProxy (CASSANDRA-8244, 8268)
 * Upgrade Metrics library and remove depricated metrics (CASSANDRA-5657)
 * Serializing Row cache alternative, fully off heap (CASSANDRA-7438)
 * Duplicate rows returned when in clause has repeated values (CASSANDRA-6707)
 * Make CassandraException unchecked, extend RuntimeException (CASSANDRA-8560)
 * Support direct buffer decompression for reads (CASSANDRA-8464)
 * DirectByteBuffer compatible LZ4 methods (CASSANDRA-7039)
 * Group sstables for anticompaction correctly (CASSANDRA-8578)
 * Add ReadFailureException to native protocol, respond
   immediately when replicas encounter errors while handling
   a read request (CASSANDRA-7886)
 * Switch CommitLogSegment from RandomAccessFile to nio (CASSANDRA-8308)
 * Allow mixing token and partition key restrictions (CASSANDRA-7016)
 * Support index key/value entries on map collections (CASSANDRA-8473)
 * Modernize schema tables (CASSANDRA-8261)
 * Support for user-defined aggregation functions (CASSANDRA-8053)
 * Fix NPE in SelectStatement with empty IN values (CASSANDRA-8419)
 * Refactor SelectStatement, return IN results in natural order instead
   of IN value list order and ignore duplicate values in partition key IN restrictions (CASSANDRA-7981)
 * Support UDTs, tuples, and collections in user-defined
   functions (CASSANDRA-7563)
 * Fix aggregate fn results on empty selection, result column name,
   and cqlsh parsing (CASSANDRA-8229)
 * Mark sstables as repaired after full repair (CASSANDRA-7586)
 * Extend Descriptor to include a format value and refactor reader/writer
   APIs (CASSANDRA-7443)
 * Integrate JMH for microbenchmarks (CASSANDRA-8151)
 * Keep sstable levels when bootstrapping (CASSANDRA-7460)
 * Add Sigar library and perform basic OS settings check on startup (CASSANDRA-7838)
 * Support for aggregation functions (CASSANDRA-4914)
 * Remove cassandra-cli (CASSANDRA-7920)
 * Accept dollar quoted strings in CQL (CASSANDRA-7769)
 * Make assassinate a first class command (CASSANDRA-7935)
 * Support IN clause on any partition key column (CASSANDRA-7855)
 * Support IN clause on any clustering column (CASSANDRA-4762)
 * Improve compaction logging (CASSANDRA-7818)
 * Remove YamlFileNetworkTopologySnitch (CASSANDRA-7917)
 * Do anticompaction in groups (CASSANDRA-6851)
 * Support user-defined functions (CASSANDRA-7395, 7526, 7562, 7740, 7781, 7929,
   7924, 7812, 8063, 7813, 7708)
 * Permit configurable timestamps with cassandra-stress (CASSANDRA-7416)
 * Move sstable RandomAccessReader to nio2, which allows using the
   FILE_SHARE_DELETE flag on Windows (CASSANDRA-4050)
 * Remove CQL2 (CASSANDRA-5918)
 * Optimize fetching multiple cells by name (CASSANDRA-6933)
 * Allow compilation in java 8 (CASSANDRA-7028)
 * Make incremental repair default (CASSANDRA-7250)
 * Enable code coverage thru JaCoCo (CASSANDRA-7226)
 * Switch external naming of 'column families' to 'tables' (CASSANDRA-4369) 
 * Shorten SSTable path (CASSANDRA-6962)
 * Use unsafe mutations for most unit tests (CASSANDRA-6969)
 * Fix race condition during calculation of pending ranges (CASSANDRA-7390)
 * Fail on very large batch sizes (CASSANDRA-8011)
 * Improve concurrency of repair (CASSANDRA-6455, 8208, 9145)
 * Select optimal CRC32 implementation at runtime (CASSANDRA-8614)
 * Evaluate MurmurHash of Token once per query (CASSANDRA-7096)
 * Generalize progress reporting (CASSANDRA-8901)
 * Resumable bootstrap streaming (CASSANDRA-8838, CASSANDRA-8942)
 * Allow scrub for secondary index (CASSANDRA-5174)
 * Save repair data to system table (CASSANDRA-5839)
 * fix nodetool names that reference column families (CASSANDRA-8872)
 Merged from 2.1:
 * Warn on misuse of unlogged batches (CASSANDRA-9282)
 * Failure detector detects and ignores local pauses (CASSANDRA-9183)
 * Add utility class to support for rate limiting a given log statement (CASSANDRA-9029)
 * Add missing consistency levels to cassandra-stess (CASSANDRA-9361)
 * Fix commitlog getCompletedTasks to not increment (CASSANDRA-9339)
 * Fix for harmless exceptions logged as ERROR (CASSANDRA-8564)
 * Delete processed sstables in sstablesplit/sstableupgrade (CASSANDRA-8606)
 * Improve sstable exclusion from partition tombstones (CASSANDRA-9298)
 * Validate the indexed column rather than the cell's contents for 2i (CASSANDRA-9057)
 * Add support for top-k custom 2i queries (CASSANDRA-8717)
 * Fix error when dropping table during compaction (CASSANDRA-9251)
 * cassandra-stress supports validation operations over user profiles (CASSANDRA-8773)
 * Add support for rate limiting log messages (CASSANDRA-9029)
 * Log the partition key with tombstone warnings (CASSANDRA-8561)
 * Reduce runWithCompactionsDisabled poll interval to 1ms (CASSANDRA-9271)
 * Fix PITR commitlog replay (CASSANDRA-9195)
 * GCInspector logs very different times (CASSANDRA-9124)
 * Fix deleting from an empty list (CASSANDRA-9198)
 * Update tuple and collection types that use a user-defined type when that UDT
   is modified (CASSANDRA-9148, CASSANDRA-9192)
 * Use higher timeout for prepair and snapshot in repair (CASSANDRA-9261)
 * Fix anticompaction blocking ANTI_ENTROPY stage (CASSANDRA-9151)
 * Repair waits for anticompaction to finish (CASSANDRA-9097)
 * Fix streaming not holding ref when stream error (CASSANDRA-9295)
 * Fix canonical view returning early opened SSTables (CASSANDRA-9396)
Merged from 2.0:
 * (cqlsh) Add LOGIN command to switch users (CASSANDRA-7212)
 * Clone SliceQueryFilter in AbstractReadCommand implementations (CASSANDRA-8940)
 * Push correct protocol notification for DROP INDEX (CASSANDRA-9310)
 * token-generator - generated tokens too long (CASSANDRA-9300)
 * Fix counting of tombstones for TombstoneOverwhelmingException (CASSANDRA-9299)
 * Fix ReconnectableSnitch reconnecting to peers during upgrade (CASSANDRA-6702)
 * Include keyspace and table name in error log for collections over the size
   limit (CASSANDRA-9286)
 * Avoid potential overlap in LCS with single-partition sstables (CASSANDRA-9322)
 * Log warning message when a table is queried before the schema has fully
   propagated (CASSANDRA-9136)
 * Overload SecondaryIndex#indexes to accept the column definition (CASSANDRA-9314)
 * (cqlsh) Add SERIAL and LOCAL_SERIAL consistency levels (CASSANDRA-8051)
 * Fix index selection during rebuild with certain table layouts (CASSANDRA-9281)
 * Fix partition-level-delete-only workload accounting (CASSANDRA-9194)
 * Allow scrub to handle corrupted compressed chunks (CASSANDRA-9140)
 * Fix assertion error when resetlocalschema is run during repair (CASSANDRA-9249)
 * Disable single sstable tombstone compactions for DTCS by default (CASSANDRA-9234)
 * IncomingTcpConnection thread is not named (CASSANDRA-9262)
 * Close incoming connections when MessagingService is stopped (CASSANDRA-9238)
 * Fix streaming hang when retrying (CASSANDRA-9132)


2.1.5
 * Re-add deprecated cold_reads_to_omit param for backwards compat (CASSANDRA-9203)
 * Make anticompaction visible in compactionstats (CASSANDRA-9098)
 * Improve nodetool getendpoints documentation about the partition
   key parameter (CASSANDRA-6458)
 * Don't check other keyspaces for schema changes when an user-defined
   type is altered (CASSANDRA-9187)
 * Add generate-idea-files target to build.xml (CASSANDRA-9123)
 * Allow takeColumnFamilySnapshot to take a list of tables (CASSANDRA-8348)
 * Limit major sstable operations to their canonical representation (CASSANDRA-8669)
 * cqlsh: Add tests for INSERT and UPDATE tab completion (CASSANDRA-9125)
 * cqlsh: quote column names when needed in COPY FROM inserts (CASSANDRA-9080)
 * Do not load read meter for offline operations (CASSANDRA-9082)
 * cqlsh: Make CompositeType data readable (CASSANDRA-8919)
 * cqlsh: Fix display of triggers (CASSANDRA-9081)
 * Fix NullPointerException when deleting or setting an element by index on
   a null list collection (CASSANDRA-9077)
 * Buffer bloom filter serialization (CASSANDRA-9066)
 * Fix anti-compaction target bloom filter size (CASSANDRA-9060)
 * Make FROZEN and TUPLE unreserved keywords in CQL (CASSANDRA-9047)
 * Prevent AssertionError from SizeEstimatesRecorder (CASSANDRA-9034)
 * Avoid overwriting index summaries for sstables with an older format that
   does not support downsampling; rebuild summaries on startup when this
   is detected (CASSANDRA-8993)
 * Fix potential data loss in CompressedSequentialWriter (CASSANDRA-8949)
 * Make PasswordAuthenticator number of hashing rounds configurable (CASSANDRA-8085)
 * Fix AssertionError when binding nested collections in DELETE (CASSANDRA-8900)
 * Check for overlap with non-early sstables in LCS (CASSANDRA-8739)
 * Only calculate max purgable timestamp if we have to (CASSANDRA-8914)
 * (cqlsh) Greatly improve performance of COPY FROM (CASSANDRA-8225)
 * IndexSummary effectiveIndexInterval is now a guideline, not a rule (CASSANDRA-8993)
 * Use correct bounds for page cache eviction of compressed files (CASSANDRA-8746)
 * SSTableScanner enforces its bounds (CASSANDRA-8946)
 * Cleanup cell equality (CASSANDRA-8947)
 * Introduce intra-cluster message coalescing (CASSANDRA-8692)
 * DatabaseDescriptor throws NPE when rpc_interface is used (CASSANDRA-8839)
 * Don't check if an sstable is live for offline compactions (CASSANDRA-8841)
 * Don't set clientMode in SSTableLoader (CASSANDRA-8238)
 * Fix SSTableRewriter with disabled early open (CASSANDRA-8535)
 * Fix cassandra-stress so it respects the CL passed in user mode (CASSANDRA-8948)
 * Fix rare NPE in ColumnDefinition#hasIndexOption() (CASSANDRA-8786)
 * cassandra-stress reports per-operation statistics, plus misc (CASSANDRA-8769)
 * Add SimpleDate (cql date) and Time (cql time) types (CASSANDRA-7523)
 * Use long for key count in cfstats (CASSANDRA-8913)
 * Make SSTableRewriter.abort() more robust to failure (CASSANDRA-8832)
 * Remove cold_reads_to_omit from STCS (CASSANDRA-8860)
 * Make EstimatedHistogram#percentile() use ceil instead of floor (CASSANDRA-8883)
 * Fix top partitions reporting wrong cardinality (CASSANDRA-8834)
 * Fix rare NPE in KeyCacheSerializer (CASSANDRA-8067)
 * Pick sstables for validation as late as possible inc repairs (CASSANDRA-8366)
 * Fix commitlog getPendingTasks to not increment (CASSANDRA-8862)
 * Fix parallelism adjustment in range and secondary index queries
   when the first fetch does not satisfy the limit (CASSANDRA-8856)
 * Check if the filtered sstables is non-empty in STCS (CASSANDRA-8843)
 * Upgrade java-driver used for cassandra-stress (CASSANDRA-8842)
 * Fix CommitLog.forceRecycleAllSegments() memory access error (CASSANDRA-8812)
 * Improve assertions in Memory (CASSANDRA-8792)
 * Fix SSTableRewriter cleanup (CASSANDRA-8802)
 * Introduce SafeMemory for CompressionMetadata.Writer (CASSANDRA-8758)
 * 'nodetool info' prints exception against older node (CASSANDRA-8796)
 * Ensure SSTableReader.last corresponds exactly with the file end (CASSANDRA-8750)
 * Make SSTableWriter.openEarly more robust and obvious (CASSANDRA-8747)
 * Enforce SSTableReader.first/last (CASSANDRA-8744)
 * Cleanup SegmentedFile API (CASSANDRA-8749)
 * Avoid overlap with early compaction replacement (CASSANDRA-8683)
 * Safer Resource Management++ (CASSANDRA-8707)
 * Write partition size estimates into a system table (CASSANDRA-7688)
 * cqlsh: Fix keys() and full() collection indexes in DESCRIBE output
   (CASSANDRA-8154)
 * Show progress of streaming in nodetool netstats (CASSANDRA-8886)
 * IndexSummaryBuilder utilises offheap memory, and shares data between
   each IndexSummary opened from it (CASSANDRA-8757)
 * markCompacting only succeeds if the exact SSTableReader instances being 
   marked are in the live set (CASSANDRA-8689)
 * cassandra-stress support for varint (CASSANDRA-8882)
 * Fix Adler32 digest for compressed sstables (CASSANDRA-8778)
 * Add nodetool statushandoff/statusbackup (CASSANDRA-8912)
 * Use stdout for progress and stats in sstableloader (CASSANDRA-8982)
 * Correctly identify 2i datadir from older versions (CASSANDRA-9116)
Merged from 2.0:
 * Ignore gossip SYNs after shutdown (CASSANDRA-9238)
 * Avoid overflow when calculating max sstable size in LCS (CASSANDRA-9235)
 * Make sstable blacklisting work with compression (CASSANDRA-9138)
 * Do not attempt to rebuild indexes if no index accepts any column (CASSANDRA-9196)
 * Don't initiate snitch reconnection for dead states (CASSANDRA-7292)
 * Fix ArrayIndexOutOfBoundsException in CQLSSTableWriter (CASSANDRA-8978)
 * Add shutdown gossip state to prevent timeouts during rolling restarts (CASSANDRA-8336)
 * Fix running with java.net.preferIPv6Addresses=true (CASSANDRA-9137)
 * Fix failed bootstrap/replace attempts being persisted in system.peers (CASSANDRA-9180)
 * Flush system.IndexInfo after marking index built (CASSANDRA-9128)
 * Fix updates to min/max_compaction_threshold through cassandra-cli
   (CASSANDRA-8102)
 * Don't include tmp files when doing offline relevel (CASSANDRA-9088)
 * Use the proper CAS WriteType when finishing a previous round during Paxos
   preparation (CASSANDRA-8672)
 * Avoid race in cancelling compactions (CASSANDRA-9070)
 * More aggressive check for expired sstables in DTCS (CASSANDRA-8359)
 * Fix ignored index_interval change in ALTER TABLE statements (CASSANDRA-7976)
 * Do more aggressive compaction in old time windows in DTCS (CASSANDRA-8360)
 * java.lang.AssertionError when reading saved cache (CASSANDRA-8740)
 * "disk full" when running cleanup (CASSANDRA-9036)
 * Lower logging level from ERROR to DEBUG when a scheduled schema pull
   cannot be completed due to a node being down (CASSANDRA-9032)
 * Fix MOVED_NODE client event (CASSANDRA-8516)
 * Allow overriding MAX_OUTSTANDING_REPLAY_COUNT (CASSANDRA-7533)
 * Fix malformed JMX ObjectName containing IPv6 addresses (CASSANDRA-9027)
 * (cqlsh) Allow increasing CSV field size limit through
   cqlshrc config option (CASSANDRA-8934)
 * Stop logging range tombstones when exceeding the threshold
   (CASSANDRA-8559)
 * Fix NullPointerException when nodetool getendpoints is run
   against invalid keyspaces or tables (CASSANDRA-8950)
 * Allow specifying the tmp dir (CASSANDRA-7712)
 * Improve compaction estimated tasks estimation (CASSANDRA-8904)
 * Fix duplicate up/down messages sent to native clients (CASSANDRA-7816)
 * Expose commit log archive status via JMX (CASSANDRA-8734)
 * Provide better exceptions for invalid replication strategy parameters
   (CASSANDRA-8909)
 * Fix regression in mixed single and multi-column relation support for
   SELECT statements (CASSANDRA-8613)
 * Add ability to limit number of native connections (CASSANDRA-8086)
 * Fix CQLSSTableWriter throwing exception and spawning threads
   (CASSANDRA-8808)
 * Fix MT mismatch between empty and GC-able data (CASSANDRA-8979)
 * Fix incorrect validation when snapshotting single table (CASSANDRA-8056)
 * Add offline tool to relevel sstables (CASSANDRA-8301)
 * Preserve stream ID for more protocol errors (CASSANDRA-8848)
 * Fix combining token() function with multi-column relations on
   clustering columns (CASSANDRA-8797)
 * Make CFS.markReferenced() resistant to bad refcounting (CASSANDRA-8829)
 * Fix StreamTransferTask abort/complete bad refcounting (CASSANDRA-8815)
 * Fix AssertionError when querying a DESC clustering ordered
   table with ASC ordering and paging (CASSANDRA-8767)
 * AssertionError: "Memory was freed" when running cleanup (CASSANDRA-8716)
 * Make it possible to set max_sstable_age to fractional days (CASSANDRA-8406)
 * Fix some multi-column relations with indexes on some clustering
   columns (CASSANDRA-8275)
 * Fix memory leak in SSTableSimple*Writer and SSTableReader.validate()
   (CASSANDRA-8748)
 * Throw OOM if allocating memory fails to return a valid pointer (CASSANDRA-8726)
 * Fix SSTableSimpleUnsortedWriter ConcurrentModificationException (CASSANDRA-8619)
 * 'nodetool info' prints exception against older node (CASSANDRA-8796)
 * Ensure SSTableSimpleUnsortedWriter.close() terminates if
   disk writer has crashed (CASSANDRA-8807)


2.1.4
 * Bind JMX to localhost unless explicitly configured otherwise (CASSANDRA-9085)


2.1.3
 * Fix HSHA/offheap_objects corruption (CASSANDRA-8719)
 * Upgrade libthrift to 0.9.2 (CASSANDRA-8685)
 * Don't use the shared ref in sstableloader (CASSANDRA-8704)
 * Purge internal prepared statements if related tables or
   keyspaces are dropped (CASSANDRA-8693)
 * (cqlsh) Handle unicode BOM at start of files (CASSANDRA-8638)
 * Stop compactions before exiting offline tools (CASSANDRA-8623)
 * Update tools/stress/README.txt to match current behaviour (CASSANDRA-7933)
 * Fix schema from Thrift conversion with empty metadata (CASSANDRA-8695)
 * Safer Resource Management (CASSANDRA-7705)
 * Make sure we compact highly overlapping cold sstables with
   STCS (CASSANDRA-8635)
 * rpc_interface and listen_interface generate NPE on startup when specified
   interface doesn't exist (CASSANDRA-8677)
 * Fix ArrayIndexOutOfBoundsException in nodetool cfhistograms (CASSANDRA-8514)
 * Switch from yammer metrics for nodetool cf/proxy histograms (CASSANDRA-8662)
 * Make sure we don't add tmplink files to the compaction
   strategy (CASSANDRA-8580)
 * (cqlsh) Handle maps with blob keys (CASSANDRA-8372)
 * (cqlsh) Handle DynamicCompositeType schemas correctly (CASSANDRA-8563)
 * Duplicate rows returned when in clause has repeated values (CASSANDRA-6706)
 * Add tooling to detect hot partitions (CASSANDRA-7974)
 * Fix cassandra-stress user-mode truncation of partition generation (CASSANDRA-8608)
 * Only stream from unrepaired sstables during inc repair (CASSANDRA-8267)
 * Don't allow starting multiple inc repairs on the same sstables (CASSANDRA-8316)
 * Invalidate prepared BATCH statements when related tables
   or keyspaces are dropped (CASSANDRA-8652)
 * Fix missing results in secondary index queries on collections
   with ALLOW FILTERING (CASSANDRA-8421)
 * Expose EstimatedHistogram metrics for range slices (CASSANDRA-8627)
 * (cqlsh) Escape clqshrc passwords properly (CASSANDRA-8618)
 * Fix NPE when passing wrong argument in ALTER TABLE statement (CASSANDRA-8355)
 * Pig: Refactor and deprecate CqlStorage (CASSANDRA-8599)
 * Don't reuse the same cleanup strategy for all sstables (CASSANDRA-8537)
 * Fix case-sensitivity of index name on CREATE and DROP INDEX
   statements (CASSANDRA-8365)
 * Better detection/logging for corruption in compressed sstables (CASSANDRA-8192)
 * Use the correct repairedAt value when closing writer (CASSANDRA-8570)
 * (cqlsh) Handle a schema mismatch being detected on startup (CASSANDRA-8512)
 * Properly calculate expected write size during compaction (CASSANDRA-8532)
 * Invalidate affected prepared statements when a table's columns
   are altered (CASSANDRA-7910)
 * Stress - user defined writes should populate sequentally (CASSANDRA-8524)
 * Fix regression in SSTableRewriter causing some rows to become unreadable 
   during compaction (CASSANDRA-8429)
 * Run major compactions for repaired/unrepaired in parallel (CASSANDRA-8510)
 * (cqlsh) Fix compression options in DESCRIBE TABLE output when compression
   is disabled (CASSANDRA-8288)
 * (cqlsh) Fix DESCRIBE output after keyspaces are altered (CASSANDRA-7623)
 * Make sure we set lastCompactedKey correctly (CASSANDRA-8463)
 * (cqlsh) Fix output of CONSISTENCY command (CASSANDRA-8507)
 * (cqlsh) Fixed the handling of LIST statements (CASSANDRA-8370)
 * Make sstablescrub check leveled manifest again (CASSANDRA-8432)
 * Check first/last keys in sstable when giving out positions (CASSANDRA-8458)
 * Disable mmap on Windows (CASSANDRA-6993)
 * Add missing ConsistencyLevels to cassandra-stress (CASSANDRA-8253)
 * Add auth support to cassandra-stress (CASSANDRA-7985)
 * Fix ArrayIndexOutOfBoundsException when generating error message
   for some CQL syntax errors (CASSANDRA-8455)
 * Scale memtable slab allocation logarithmically (CASSANDRA-7882)
 * cassandra-stress simultaneous inserts over same seed (CASSANDRA-7964)
 * Reduce cassandra-stress sampling memory requirements (CASSANDRA-7926)
 * Ensure memtable flush cannot expire commit log entries from its future (CASSANDRA-8383)
 * Make read "defrag" async to reclaim memtables (CASSANDRA-8459)
 * Remove tmplink files for offline compactions (CASSANDRA-8321)
 * Reduce maxHintsInProgress (CASSANDRA-8415)
 * BTree updates may call provided update function twice (CASSANDRA-8018)
 * Release sstable references after anticompaction (CASSANDRA-8386)
 * Handle abort() in SSTableRewriter properly (CASSANDRA-8320)
 * Centralize shared executors (CASSANDRA-8055)
 * Fix filtering for CONTAINS (KEY) relations on frozen collection
   clustering columns when the query is restricted to a single
   partition (CASSANDRA-8203)
 * Do more aggressive entire-sstable TTL expiry checks (CASSANDRA-8243)
 * Add more log info if readMeter is null (CASSANDRA-8238)
 * add check of the system wall clock time at startup (CASSANDRA-8305)
 * Support for frozen collections (CASSANDRA-7859)
 * Fix overflow on histogram computation (CASSANDRA-8028)
 * Have paxos reuse the timestamp generation of normal queries (CASSANDRA-7801)
 * Fix incremental repair not remove parent session on remote (CASSANDRA-8291)
 * Improve JBOD disk utilization (CASSANDRA-7386)
 * Log failed host when preparing incremental repair (CASSANDRA-8228)
 * Force config client mode in CQLSSTableWriter (CASSANDRA-8281)
 * Fix sstableupgrade throws exception (CASSANDRA-8688)
 * Fix hang when repairing empty keyspace (CASSANDRA-8694)
Merged from 2.0:
 * Fix IllegalArgumentException in dynamic snitch (CASSANDRA-8448)
 * Add support for UPDATE ... IF EXISTS (CASSANDRA-8610)
 * Fix reversal of list prepends (CASSANDRA-8733)
 * Prevent non-zero default_time_to_live on tables with counters
   (CASSANDRA-8678)
 * Fix SSTableSimpleUnsortedWriter ConcurrentModificationException
   (CASSANDRA-8619)
 * Round up time deltas lower than 1ms in BulkLoader (CASSANDRA-8645)
 * Add batch remove iterator to ABSC (CASSANDRA-8414, 8666)
 * Round up time deltas lower than 1ms in BulkLoader (CASSANDRA-8645)
 * Fix isClientMode check in Keyspace (CASSANDRA-8687)
 * Use more efficient slice size for querying internal secondary
   index tables (CASSANDRA-8550)
 * Fix potentially returning deleted rows with range tombstone (CASSANDRA-8558)
 * Check for available disk space before starting a compaction (CASSANDRA-8562)
 * Fix DISTINCT queries with LIMITs or paging when some partitions
   contain only tombstones (CASSANDRA-8490)
 * Introduce background cache refreshing to permissions cache
   (CASSANDRA-8194)
 * Fix race condition in StreamTransferTask that could lead to
   infinite loops and premature sstable deletion (CASSANDRA-7704)
 * Add an extra version check to MigrationTask (CASSANDRA-8462)
 * Ensure SSTableWriter cleans up properly after failure (CASSANDRA-8499)
 * Increase bf true positive count on key cache hit (CASSANDRA-8525)
 * Move MeteredFlusher to its own thread (CASSANDRA-8485)
 * Fix non-distinct results in DISTNCT queries on static columns when
   paging is enabled (CASSANDRA-8087)
 * Move all hints related tasks to hints internal executor (CASSANDRA-8285)
 * Fix paging for multi-partition IN queries (CASSANDRA-8408)
 * Fix MOVED_NODE topology event never being emitted when a node
   moves its token (CASSANDRA-8373)
 * Fix validation of indexes in COMPACT tables (CASSANDRA-8156)
 * Avoid StackOverflowError when a large list of IN values
   is used for a clustering column (CASSANDRA-8410)
 * Fix NPE when writetime() or ttl() calls are wrapped by
   another function call (CASSANDRA-8451)
 * Fix NPE after dropping a keyspace (CASSANDRA-8332)
 * Fix error message on read repair timeouts (CASSANDRA-7947)
 * Default DTCS base_time_seconds changed to 60 (CASSANDRA-8417)
 * Refuse Paxos operation with more than one pending endpoint (CASSANDRA-8346, 8640)
 * Throw correct exception when trying to bind a keyspace or table
   name (CASSANDRA-6952)
 * Make HHOM.compact synchronized (CASSANDRA-8416)
 * cancel latency-sampling task when CF is dropped (CASSANDRA-8401)
 * don't block SocketThread for MessagingService (CASSANDRA-8188)
 * Increase quarantine delay on replacement (CASSANDRA-8260)
 * Expose off-heap memory usage stats (CASSANDRA-7897)
 * Ignore Paxos commits for truncated tables (CASSANDRA-7538)
 * Validate size of indexed column values (CASSANDRA-8280)
 * Make LCS split compaction results over all data directories (CASSANDRA-8329)
 * Fix some failing queries that use multi-column relations
   on COMPACT STORAGE tables (CASSANDRA-8264)
 * Fix InvalidRequestException with ORDER BY (CASSANDRA-8286)
 * Disable SSLv3 for POODLE (CASSANDRA-8265)
 * Fix millisecond timestamps in Tracing (CASSANDRA-8297)
 * Include keyspace name in error message when there are insufficient
   live nodes to stream from (CASSANDRA-8221)
 * Avoid overlap in L1 when L0 contains many nonoverlapping
   sstables (CASSANDRA-8211)
 * Improve PropertyFileSnitch logging (CASSANDRA-8183)
 * Add DC-aware sequential repair (CASSANDRA-8193)
 * Use live sstables in snapshot repair if possible (CASSANDRA-8312)
 * Fix hints serialized size calculation (CASSANDRA-8587)


2.1.2
 * (cqlsh) parse_for_table_meta errors out on queries with undefined
   grammars (CASSANDRA-8262)
 * (cqlsh) Fix SELECT ... TOKEN() function broken in C* 2.1.1 (CASSANDRA-8258)
 * Fix Cassandra crash when running on JDK8 update 40 (CASSANDRA-8209)
 * Optimize partitioner tokens (CASSANDRA-8230)
 * Improve compaction of repaired/unrepaired sstables (CASSANDRA-8004)
 * Make cache serializers pluggable (CASSANDRA-8096)
 * Fix issues with CONTAINS (KEY) queries on secondary indexes
   (CASSANDRA-8147)
 * Fix read-rate tracking of sstables for some queries (CASSANDRA-8239)
 * Fix default timestamp in QueryOptions (CASSANDRA-8246)
 * Set socket timeout when reading remote version (CASSANDRA-8188)
 * Refactor how we track live size (CASSANDRA-7852)
 * Make sure unfinished compaction files are removed (CASSANDRA-8124)
 * Fix shutdown when run as Windows service (CASSANDRA-8136)
 * Fix DESCRIBE TABLE with custom indexes (CASSANDRA-8031)
 * Fix race in RecoveryManagerTest (CASSANDRA-8176)
 * Avoid IllegalArgumentException while sorting sstables in
   IndexSummaryManager (CASSANDRA-8182)
 * Shutdown JVM on file descriptor exhaustion (CASSANDRA-7579)
 * Add 'die' policy for commit log and disk failure (CASSANDRA-7927)
 * Fix installing as service on Windows (CASSANDRA-8115)
 * Fix CREATE TABLE for CQL2 (CASSANDRA-8144)
 * Avoid boxing in ColumnStats min/max trackers (CASSANDRA-8109)
Merged from 2.0:
 * Correctly handle non-text column names in cql3 (CASSANDRA-8178)
 * Fix deletion for indexes on primary key columns (CASSANDRA-8206)
 * Add 'nodetool statusgossip' (CASSANDRA-8125)
 * Improve client notification that nodes are ready for requests (CASSANDRA-7510)
 * Handle negative timestamp in writetime method (CASSANDRA-8139)
 * Pig: Remove errant LIMIT clause in CqlNativeStorage (CASSANDRA-8166)
 * Throw ConfigurationException when hsha is used with the default
   rpc_max_threads setting of 'unlimited' (CASSANDRA-8116)
 * Allow concurrent writing of the same table in the same JVM using
   CQLSSTableWriter (CASSANDRA-7463)
 * Fix totalDiskSpaceUsed calculation (CASSANDRA-8205)


2.1.1
 * Fix spin loop in AtomicSortedColumns (CASSANDRA-7546)
 * Dont notify when replacing tmplink files (CASSANDRA-8157)
 * Fix validation with multiple CONTAINS clause (CASSANDRA-8131)
 * Fix validation of collections in TriggerExecutor (CASSANDRA-8146)
 * Fix IllegalArgumentException when a list of IN values containing tuples
   is passed as a single arg to a prepared statement with the v1 or v2
   protocol (CASSANDRA-8062)
 * Fix ClassCastException in DISTINCT query on static columns with
   query paging (CASSANDRA-8108)
 * Fix NPE on null nested UDT inside a set (CASSANDRA-8105)
 * Fix exception when querying secondary index on set items or map keys
   when some clustering columns are specified (CASSANDRA-8073)
 * Send proper error response when there is an error during native
   protocol message decode (CASSANDRA-8118)
 * Gossip should ignore generation numbers too far in the future (CASSANDRA-8113)
 * Fix NPE when creating a table with frozen sets, lists (CASSANDRA-8104)
 * Fix high memory use due to tracking reads on incrementally opened sstable
   readers (CASSANDRA-8066)
 * Fix EXECUTE request with skipMetadata=false returning no metadata
   (CASSANDRA-8054)
 * Allow concurrent use of CQLBulkOutputFormat (CASSANDRA-7776)
 * Shutdown JVM on OOM (CASSANDRA-7507)
 * Upgrade netty version and enable epoll event loop (CASSANDRA-7761)
 * Don't duplicate sstables smaller than split size when using
   the sstablesplitter tool (CASSANDRA-7616)
 * Avoid re-parsing already prepared statements (CASSANDRA-7923)
 * Fix some Thrift slice deletions and updates of COMPACT STORAGE
   tables with some clustering columns omitted (CASSANDRA-7990)
 * Fix filtering for CONTAINS on sets (CASSANDRA-8033)
 * Properly track added size (CASSANDRA-7239)
 * Allow compilation in java 8 (CASSANDRA-7208)
 * Fix Assertion error on RangeTombstoneList diff (CASSANDRA-8013)
 * Release references to overlapping sstables during compaction (CASSANDRA-7819)
 * Send notification when opening compaction results early (CASSANDRA-8034)
 * Make native server start block until properly bound (CASSANDRA-7885)
 * (cqlsh) Fix IPv6 support (CASSANDRA-7988)
 * Ignore fat clients when checking for endpoint collision (CASSANDRA-7939)
 * Make sstablerepairedset take a list of files (CASSANDRA-7995)
 * (cqlsh) Tab completeion for indexes on map keys (CASSANDRA-7972)
 * (cqlsh) Fix UDT field selection in select clause (CASSANDRA-7891)
 * Fix resource leak in event of corrupt sstable
 * (cqlsh) Add command line option for cqlshrc file path (CASSANDRA-7131)
 * Provide visibility into prepared statements churn (CASSANDRA-7921, CASSANDRA-7930)
 * Invalidate prepared statements when their keyspace or table is
   dropped (CASSANDRA-7566)
 * cassandra-stress: fix support for NetworkTopologyStrategy (CASSANDRA-7945)
 * Fix saving caches when a table is dropped (CASSANDRA-7784)
 * Add better error checking of new stress profile (CASSANDRA-7716)
 * Use ThreadLocalRandom and remove FBUtilities.threadLocalRandom (CASSANDRA-7934)
 * Prevent operator mistakes due to simultaneous bootstrap (CASSANDRA-7069)
 * cassandra-stress supports whitelist mode for node config (CASSANDRA-7658)
 * GCInspector more closely tracks GC; cassandra-stress and nodetool report it (CASSANDRA-7916)
 * nodetool won't output bogus ownership info without a keyspace (CASSANDRA-7173)
 * Add human readable option to nodetool commands (CASSANDRA-5433)
 * Don't try to set repairedAt on old sstables (CASSANDRA-7913)
 * Add metrics for tracking PreparedStatement use (CASSANDRA-7719)
 * (cqlsh) tab-completion for triggers (CASSANDRA-7824)
 * (cqlsh) Support for query paging (CASSANDRA-7514)
 * (cqlsh) Show progress of COPY operations (CASSANDRA-7789)
 * Add syntax to remove multiple elements from a map (CASSANDRA-6599)
 * Support non-equals conditions in lightweight transactions (CASSANDRA-6839)
 * Add IF [NOT] EXISTS to create/drop triggers (CASSANDRA-7606)
 * (cqlsh) Display the current logged-in user (CASSANDRA-7785)
 * (cqlsh) Don't ignore CTRL-C during COPY FROM execution (CASSANDRA-7815)
 * (cqlsh) Order UDTs according to cross-type dependencies in DESCRIBE
   output (CASSANDRA-7659)
 * (cqlsh) Fix handling of CAS statement results (CASSANDRA-7671)
 * (cqlsh) COPY TO/FROM improvements (CASSANDRA-7405)
 * Support list index operations with conditions (CASSANDRA-7499)
 * Add max live/tombstoned cells to nodetool cfstats output (CASSANDRA-7731)
 * Validate IPv6 wildcard addresses properly (CASSANDRA-7680)
 * (cqlsh) Error when tracing query (CASSANDRA-7613)
 * Avoid IOOBE when building SyntaxError message snippet (CASSANDRA-7569)
 * SSTableExport uses correct validator to create string representation of partition
   keys (CASSANDRA-7498)
 * Avoid NPEs when receiving type changes for an unknown keyspace (CASSANDRA-7689)
 * Add support for custom 2i validation (CASSANDRA-7575)
 * Pig support for hadoop CqlInputFormat (CASSANDRA-6454)
 * Add duration mode to cassandra-stress (CASSANDRA-7468)
 * Add listen_interface and rpc_interface options (CASSANDRA-7417)
 * Improve schema merge performance (CASSANDRA-7444)
 * Adjust MT depth based on # of partition validating (CASSANDRA-5263)
 * Optimise NativeCell comparisons (CASSANDRA-6755)
 * Configurable client timeout for cqlsh (CASSANDRA-7516)
 * Include snippet of CQL query near syntax error in messages (CASSANDRA-7111)
 * Make repair -pr work with -local (CASSANDRA-7450)
 * Fix error in sstableloader with -cph > 1 (CASSANDRA-8007)
 * Fix snapshot repair error on indexed tables (CASSANDRA-8020)
 * Do not exit nodetool repair when receiving JMX NOTIF_LOST (CASSANDRA-7909)
 * Stream to private IP when available (CASSANDRA-8084)
Merged from 2.0:
 * Reject conditions on DELETE unless full PK is given (CASSANDRA-6430)
 * Properly reject the token function DELETE (CASSANDRA-7747)
 * Force batchlog replay before decommissioning a node (CASSANDRA-7446)
 * Fix hint replay with many accumulated expired hints (CASSANDRA-6998)
 * Fix duplicate results in DISTINCT queries on static columns with query
   paging (CASSANDRA-8108)
 * Add DateTieredCompactionStrategy (CASSANDRA-6602)
 * Properly validate ascii and utf8 string literals in CQL queries (CASSANDRA-8101)
 * (cqlsh) Fix autocompletion for alter keyspace (CASSANDRA-8021)
 * Create backup directories for commitlog archiving during startup (CASSANDRA-8111)
 * Reduce totalBlockFor() for LOCAL_* consistency levels (CASSANDRA-8058)
 * Fix merging schemas with re-dropped keyspaces (CASSANDRA-7256)
 * Fix counters in supercolumns during live upgrades from 1.2 (CASSANDRA-7188)
 * Notify DT subscribers when a column family is truncated (CASSANDRA-8088)
 * Add sanity check of $JAVA on startup (CASSANDRA-7676)
 * Schedule fat client schema pull on join (CASSANDRA-7993)
 * Don't reset nodes' versions when closing IncomingTcpConnections
   (CASSANDRA-7734)
 * Record the real messaging version in all cases in OutboundTcpConnection
   (CASSANDRA-8057)
 * SSL does not work in cassandra-cli (CASSANDRA-7899)
 * Fix potential exception when using ReversedType in DynamicCompositeType
   (CASSANDRA-7898)
 * Better validation of collection values (CASSANDRA-7833)
 * Track min/max timestamps correctly (CASSANDRA-7969)
 * Fix possible overflow while sorting CL segments for replay (CASSANDRA-7992)
 * Increase nodetool Xmx (CASSANDRA-7956)
 * Archive any commitlog segments present at startup (CASSANDRA-6904)
 * CrcCheckChance should adjust based on live CFMetadata not 
   sstable metadata (CASSANDRA-7978)
 * token() should only accept columns in the partitioning
   key order (CASSANDRA-6075)
 * Add method to invalidate permission cache via JMX (CASSANDRA-7977)
 * Allow propagating multiple gossip states atomically (CASSANDRA-6125)
 * Log exceptions related to unclean native protocol client disconnects
   at DEBUG or INFO (CASSANDRA-7849)
 * Allow permissions cache to be set via JMX (CASSANDRA-7698)
 * Include schema_triggers CF in readable system resources (CASSANDRA-7967)
 * Fix RowIndexEntry to report correct serializedSize (CASSANDRA-7948)
 * Make CQLSSTableWriter sync within partitions (CASSANDRA-7360)
 * Potentially use non-local replicas in CqlConfigHelper (CASSANDRA-7906)
 * Explicitly disallow mixing multi-column and single-column
   relations on clustering columns (CASSANDRA-7711)
 * Better error message when condition is set on PK column (CASSANDRA-7804)
 * Don't send schema change responses and events for no-op DDL
   statements (CASSANDRA-7600)
 * (Hadoop) fix cluster initialisation for a split fetching (CASSANDRA-7774)
 * Throw InvalidRequestException when queries contain relations on entire
   collection columns (CASSANDRA-7506)
 * (cqlsh) enable CTRL-R history search with libedit (CASSANDRA-7577)
 * (Hadoop) allow ACFRW to limit nodes to local DC (CASSANDRA-7252)
 * (cqlsh) cqlsh should automatically disable tracing when selecting
   from system_traces (CASSANDRA-7641)
 * (Hadoop) Add CqlOutputFormat (CASSANDRA-6927)
 * Don't depend on cassandra config for nodetool ring (CASSANDRA-7508)
 * (cqlsh) Fix failing cqlsh formatting tests (CASSANDRA-7703)
 * Fix IncompatibleClassChangeError from hadoop2 (CASSANDRA-7229)
 * Add 'nodetool sethintedhandoffthrottlekb' (CASSANDRA-7635)
 * (cqlsh) Add tab-completion for CREATE/DROP USER IF [NOT] EXISTS (CASSANDRA-7611)
 * Catch errors when the JVM pulls the rug out from GCInspector (CASSANDRA-5345)
 * cqlsh fails when version number parts are not int (CASSANDRA-7524)
 * Fix NPE when table dropped during streaming (CASSANDRA-7946)
 * Fix wrong progress when streaming uncompressed (CASSANDRA-7878)
 * Fix possible infinite loop in creating repair range (CASSANDRA-7983)
 * Fix unit in nodetool for streaming throughput (CASSANDRA-7375)
Merged from 1.2:
 * Don't index tombstones (CASSANDRA-7828)
 * Improve PasswordAuthenticator default super user setup (CASSANDRA-7788)


2.1.0
 * (cqlsh) Removed "ALTER TYPE <name> RENAME TO <name>" from tab-completion
   (CASSANDRA-7895)
 * Fixed IllegalStateException in anticompaction (CASSANDRA-7892)
 * cqlsh: DESCRIBE support for frozen UDTs, tuples (CASSANDRA-7863)
 * Avoid exposing internal classes over JMX (CASSANDRA-7879)
 * Add null check for keys when freezing collection (CASSANDRA-7869)
 * Improve stress workload realism (CASSANDRA-7519)
Merged from 2.0:
 * Configure system.paxos with LeveledCompactionStrategy (CASSANDRA-7753)
 * Fix ALTER clustering column type from DateType to TimestampType when
   using DESC clustering order (CASSANRDA-7797)
 * Throw EOFException if we run out of chunks in compressed datafile
   (CASSANDRA-7664)
 * Fix PRSI handling of CQL3 row markers for row cleanup (CASSANDRA-7787)
 * Fix dropping collection when it's the last regular column (CASSANDRA-7744)
 * Make StreamReceiveTask thread safe and gc friendly (CASSANDRA-7795)
 * Validate empty cell names from counter updates (CASSANDRA-7798)
Merged from 1.2:
 * Don't allow compacted sstables to be marked as compacting (CASSANDRA-7145)
 * Track expired tombstones (CASSANDRA-7810)


2.1.0-rc7
 * Add frozen keyword and require UDT to be frozen (CASSANDRA-7857)
 * Track added sstable size correctly (CASSANDRA-7239)
 * (cqlsh) Fix case insensitivity (CASSANDRA-7834)
 * Fix failure to stream ranges when moving (CASSANDRA-7836)
 * Correctly remove tmplink files (CASSANDRA-7803)
 * (cqlsh) Fix column name formatting for functions, CAS operations,
   and UDT field selections (CASSANDRA-7806)
 * (cqlsh) Fix COPY FROM handling of null/empty primary key
   values (CASSANDRA-7792)
 * Fix ordering of static cells (CASSANDRA-7763)
Merged from 2.0:
 * Forbid re-adding dropped counter columns (CASSANDRA-7831)
 * Fix CFMetaData#isThriftCompatible() for PK-only tables (CASSANDRA-7832)
 * Always reject inequality on the partition key without token()
   (CASSANDRA-7722)
 * Always send Paxos commit to all replicas (CASSANDRA-7479)
 * Make disruptor_thrift_server invocation pool configurable (CASSANDRA-7594)
 * Make repair no-op when RF=1 (CASSANDRA-7864)


2.1.0-rc6
 * Fix OOM issue from netty caching over time (CASSANDRA-7743)
 * json2sstable couldn't import JSON for CQL table (CASSANDRA-7477)
 * Invalidate all caches on table drop (CASSANDRA-7561)
 * Skip strict endpoint selection for ranges if RF == nodes (CASSANRA-7765)
 * Fix Thrift range filtering without 2ary index lookups (CASSANDRA-7741)
 * Add tracing entries about concurrent range requests (CASSANDRA-7599)
 * (cqlsh) Fix DESCRIBE for NTS keyspaces (CASSANDRA-7729)
 * Remove netty buffer ref-counting (CASSANDRA-7735)
 * Pass mutated cf to index updater for use by PRSI (CASSANDRA-7742)
 * Include stress yaml example in release and deb (CASSANDRA-7717)
 * workaround for netty issue causing corrupted data off the wire (CASSANDRA-7695)
 * cqlsh DESC CLUSTER fails retrieving ring information (CASSANDRA-7687)
 * Fix binding null values inside UDT (CASSANDRA-7685)
 * Fix UDT field selection with empty fields (CASSANDRA-7670)
 * Bogus deserialization of static cells from sstable (CASSANDRA-7684)
 * Fix NPE on compaction leftover cleanup for dropped table (CASSANDRA-7770)
Merged from 2.0:
 * Fix race condition in StreamTransferTask that could lead to
   infinite loops and premature sstable deletion (CASSANDRA-7704)
 * (cqlsh) Wait up to 10 sec for a tracing session (CASSANDRA-7222)
 * Fix NPE in FileCacheService.sizeInBytes (CASSANDRA-7756)
 * Remove duplicates from StorageService.getJoiningNodes (CASSANDRA-7478)
 * Clone token map outside of hot gossip loops (CASSANDRA-7758)
 * Fix MS expiring map timeout for Paxos messages (CASSANDRA-7752)
 * Do not flush on truncate if durable_writes is false (CASSANDRA-7750)
 * Give CRR a default input_cql Statement (CASSANDRA-7226)
 * Better error message when adding a collection with the same name
   than a previously dropped one (CASSANDRA-6276)
 * Fix validation when adding static columns (CASSANDRA-7730)
 * (Thrift) fix range deletion of supercolumns (CASSANDRA-7733)
 * Fix potential AssertionError in RangeTombstoneList (CASSANDRA-7700)
 * Validate arguments of blobAs* functions (CASSANDRA-7707)
 * Fix potential AssertionError with 2ndary indexes (CASSANDRA-6612)
 * Avoid logging CompactionInterrupted at ERROR (CASSANDRA-7694)
 * Minor leak in sstable2jon (CASSANDRA-7709)
 * Add cassandra.auto_bootstrap system property (CASSANDRA-7650)
 * Update java driver (for hadoop) (CASSANDRA-7618)
 * Remove CqlPagingRecordReader/CqlPagingInputFormat (CASSANDRA-7570)
 * Support connecting to ipv6 jmx with nodetool (CASSANDRA-7669)


2.1.0-rc5
 * Reject counters inside user types (CASSANDRA-7672)
 * Switch to notification-based GCInspector (CASSANDRA-7638)
 * (cqlsh) Handle nulls in UDTs and tuples correctly (CASSANDRA-7656)
 * Don't use strict consistency when replacing (CASSANDRA-7568)
 * Fix min/max cell name collection on 2.0 SSTables with range
   tombstones (CASSANDRA-7593)
 * Tolerate min/max cell names of different lengths (CASSANDRA-7651)
 * Filter cached results correctly (CASSANDRA-7636)
 * Fix tracing on the new SEPExecutor (CASSANDRA-7644)
 * Remove shuffle and taketoken (CASSANDRA-7601)
 * Clean up Windows batch scripts (CASSANDRA-7619)
 * Fix native protocol drop user type notification (CASSANDRA-7571)
 * Give read access to system.schema_usertypes to all authenticated users
   (CASSANDRA-7578)
 * (cqlsh) Fix cqlsh display when zero rows are returned (CASSANDRA-7580)
 * Get java version correctly when JAVA_TOOL_OPTIONS is set (CASSANDRA-7572)
 * Fix NPE when dropping index from non-existent keyspace, AssertionError when
   dropping non-existent index with IF EXISTS (CASSANDRA-7590)
 * Fix sstablelevelresetter hang (CASSANDRA-7614)
 * (cqlsh) Fix deserialization of blobs (CASSANDRA-7603)
 * Use "keyspace updated" schema change message for UDT changes in v1 and
   v2 protocols (CASSANDRA-7617)
 * Fix tracing of range slices and secondary index lookups that are local
   to the coordinator (CASSANDRA-7599)
 * Set -Dcassandra.storagedir for all tool shell scripts (CASSANDRA-7587)
 * Don't swap max/min col names when mutating sstable metadata (CASSANDRA-7596)
 * (cqlsh) Correctly handle paged result sets (CASSANDRA-7625)
 * (cqlsh) Improve waiting for a trace to complete (CASSANDRA-7626)
 * Fix tracing of concurrent range slices and 2ary index queries (CASSANDRA-7626)
 * Fix scrub against collection type (CASSANDRA-7665)
Merged from 2.0:
 * Set gc_grace_seconds to seven days for system schema tables (CASSANDRA-7668)
 * SimpleSeedProvider no longer caches seeds forever (CASSANDRA-7663)
 * Always flush on truncate (CASSANDRA-7511)
 * Fix ReversedType(DateType) mapping to native protocol (CASSANDRA-7576)
 * Always merge ranges owned by a single node (CASSANDRA-6930)
 * Track max/min timestamps for range tombstones (CASSANDRA-7647)
 * Fix NPE when listing saved caches dir (CASSANDRA-7632)


2.1.0-rc4
 * Fix word count hadoop example (CASSANDRA-7200)
 * Updated memtable_cleanup_threshold and memtable_flush_writers defaults 
   (CASSANDRA-7551)
 * (Windows) fix startup when WMI memory query fails (CASSANDRA-7505)
 * Anti-compaction proceeds if any part of the repair failed (CASSANDRA-7521)
 * Add missing table name to DROP INDEX responses and notifications (CASSANDRA-7539)
 * Bump CQL version to 3.2.0 and update CQL documentation (CASSANDRA-7527)
 * Fix configuration error message when running nodetool ring (CASSANDRA-7508)
 * Support conditional updates, tuple type, and the v3 protocol in cqlsh (CASSANDRA-7509)
 * Handle queries on multiple secondary index types (CASSANDRA-7525)
 * Fix cqlsh authentication with v3 native protocol (CASSANDRA-7564)
 * Fix NPE when unknown prepared statement ID is used (CASSANDRA-7454)
Merged from 2.0:
 * (Windows) force range-based repair to non-sequential mode (CASSANDRA-7541)
 * Fix range merging when DES scores are zero (CASSANDRA-7535)
 * Warn when SSL certificates have expired (CASSANDRA-7528)
 * Fix error when doing reversed queries with static columns (CASSANDRA-7490)
Merged from 1.2:
 * Set correct stream ID on responses when non-Exception Throwables
   are thrown while handling native protocol messages (CASSANDRA-7470)


2.1.0-rc3
 * Consider expiry when reconciling otherwise equal cells (CASSANDRA-7403)
 * Introduce CQL support for stress tool (CASSANDRA-6146)
 * Fix ClassCastException processing expired messages (CASSANDRA-7496)
 * Fix prepared marker for collections inside UDT (CASSANDRA-7472)
 * Remove left-over populate_io_cache_on_flush and replicate_on_write
   uses (CASSANDRA-7493)
 * (Windows) handle spaces in path names (CASSANDRA-7451)
 * Ensure writes have completed after dropping a table, before recycling
   commit log segments (CASSANDRA-7437)
 * Remove left-over rows_per_partition_to_cache (CASSANDRA-7493)
 * Fix error when CONTAINS is used with a bind marker (CASSANDRA-7502)
 * Properly reject unknown UDT field (CASSANDRA-7484)
Merged from 2.0:
 * Fix CC#collectTimeOrderedData() tombstone optimisations (CASSANDRA-7394)
 * Support DISTINCT for static columns and fix behaviour when DISTINC is
   not use (CASSANDRA-7305).
 * Workaround JVM NPE on JMX bind failure (CASSANDRA-7254)
 * Fix race in FileCacheService RemovalListener (CASSANDRA-7278)
 * Fix inconsistent use of consistencyForCommit that allowed LOCAL_QUORUM
   operations to incorrect become full QUORUM (CASSANDRA-7345)
 * Properly handle unrecognized opcodes and flags (CASSANDRA-7440)
 * (Hadoop) close CqlRecordWriter clients when finished (CASSANDRA-7459)
 * Commit disk failure policy (CASSANDRA-7429)
 * Make sure high level sstables get compacted (CASSANDRA-7414)
 * Fix AssertionError when using empty clustering columns and static columns
   (CASSANDRA-7455)
 * Add option to disable STCS in L0 (CASSANDRA-6621)
 * Upgrade to snappy-java 1.0.5.2 (CASSANDRA-7476)


2.1.0-rc2
 * Fix heap size calculation for CompoundSparseCellName and 
   CompoundSparseCellName.WithCollection (CASSANDRA-7421)
 * Allow counter mutations in UNLOGGED batches (CASSANDRA-7351)
 * Modify reconcile logic to always pick a tombstone over a counter cell
   (CASSANDRA-7346)
 * Avoid incremental compaction on Windows (CASSANDRA-7365)
 * Fix exception when querying a composite-keyed table with a collection index
   (CASSANDRA-7372)
 * Use node's host id in place of counter ids (CASSANDRA-7366)
 * Fix error when doing reversed queries with static columns (CASSANDRA-7490)
 * Backport CASSANDRA-6747 (CASSANDRA-7560)
 * Track max/min timestamps for range tombstones (CASSANDRA-7647)
 * Fix NPE when listing saved caches dir (CASSANDRA-7632)
 * Fix sstableloader unable to connect encrypted node (CASSANDRA-7585)
Merged from 1.2:
 * Clone token map outside of hot gossip loops (CASSANDRA-7758)
 * Add stop method to EmbeddedCassandraService (CASSANDRA-7595)
 * Support connecting to ipv6 jmx with nodetool (CASSANDRA-7669)
 * Set gc_grace_seconds to seven days for system schema tables (CASSANDRA-7668)
 * SimpleSeedProvider no longer caches seeds forever (CASSANDRA-7663)
 * Set correct stream ID on responses when non-Exception Throwables
   are thrown while handling native protocol messages (CASSANDRA-7470)
 * Fix row size miscalculation in LazilyCompactedRow (CASSANDRA-7543)
 * Fix race in background compaction check (CASSANDRA-7745)
 * Don't clear out range tombstones during compaction (CASSANDRA-7808)


2.1.0-rc1
 * Revert flush directory (CASSANDRA-6357)
 * More efficient executor service for fast operations (CASSANDRA-4718)
 * Move less common tools into a new cassandra-tools package (CASSANDRA-7160)
 * Support more concurrent requests in native protocol (CASSANDRA-7231)
 * Add tab-completion to debian nodetool packaging (CASSANDRA-6421)
 * Change concurrent_compactors defaults (CASSANDRA-7139)
 * Add PowerShell Windows launch scripts (CASSANDRA-7001)
 * Make commitlog archive+restore more robust (CASSANDRA-6974)
 * Fix marking commitlogsegments clean (CASSANDRA-6959)
 * Add snapshot "manifest" describing files included (CASSANDRA-6326)
 * Parallel streaming for sstableloader (CASSANDRA-3668)
 * Fix bugs in supercolumns handling (CASSANDRA-7138)
 * Fix ClassClassException on composite dense tables (CASSANDRA-7112)
 * Cleanup and optimize collation and slice iterators (CASSANDRA-7107)
 * Upgrade NBHM lib (CASSANDRA-7128)
 * Optimize netty server (CASSANDRA-6861)
 * Fix repair hang when given CF does not exist (CASSANDRA-7189)
 * Allow c* to be shutdown in an embedded mode (CASSANDRA-5635)
 * Add server side batching to native transport (CASSANDRA-5663)
 * Make batchlog replay asynchronous (CASSANDRA-6134)
 * remove unused classes (CASSANDRA-7197)
 * Limit user types to the keyspace they are defined in (CASSANDRA-6643)
 * Add validate method to CollectionType (CASSANDRA-7208)
 * New serialization format for UDT values (CASSANDRA-7209, CASSANDRA-7261)
 * Fix nodetool netstats (CASSANDRA-7270)
 * Fix potential ClassCastException in HintedHandoffManager (CASSANDRA-7284)
 * Use prepared statements internally (CASSANDRA-6975)
 * Fix broken paging state with prepared statement (CASSANDRA-7120)
 * Fix IllegalArgumentException in CqlStorage (CASSANDRA-7287)
 * Allow nulls/non-existant fields in UDT (CASSANDRA-7206)
 * Add Thrift MultiSliceRequest (CASSANDRA-6757, CASSANDRA-7027)
 * Handle overlapping MultiSlices (CASSANDRA-7279)
 * Fix DataOutputTest on Windows (CASSANDRA-7265)
 * Embedded sets in user defined data-types are not updating (CASSANDRA-7267)
 * Add tuple type to CQL/native protocol (CASSANDRA-7248)
 * Fix CqlPagingRecordReader on tables with few rows (CASSANDRA-7322)
Merged from 2.0:
 * Copy compaction options to make sure they are reloaded (CASSANDRA-7290)
 * Add option to do more aggressive tombstone compactions (CASSANDRA-6563)
 * Don't try to compact already-compacting files in HHOM (CASSANDRA-7288)
 * Always reallocate buffers in HSHA (CASSANDRA-6285)
 * (Hadoop) support authentication in CqlRecordReader (CASSANDRA-7221)
 * (Hadoop) Close java driver Cluster in CQLRR.close (CASSANDRA-7228)
 * Warn when 'USING TIMESTAMP' is used on a CAS BATCH (CASSANDRA-7067)
 * return all cpu values from BackgroundActivityMonitor.readAndCompute (CASSANDRA-7183)
 * Correctly delete scheduled range xfers (CASSANDRA-7143)
 * return all cpu values from BackgroundActivityMonitor.readAndCompute (CASSANDRA-7183)  
 * reduce garbage creation in calculatePendingRanges (CASSANDRA-7191)
 * fix c* launch issues on Russian os's due to output of linux 'free' cmd (CASSANDRA-6162)
 * Fix disabling autocompaction (CASSANDRA-7187)
 * Fix potential NumberFormatException when deserializing IntegerType (CASSANDRA-7088)
 * cqlsh can't tab-complete disabling compaction (CASSANDRA-7185)
 * cqlsh: Accept and execute CQL statement(s) from command-line parameter (CASSANDRA-7172)
 * Fix IllegalStateException in CqlPagingRecordReader (CASSANDRA-7198)
 * Fix the InvertedIndex trigger example (CASSANDRA-7211)
 * Add --resolve-ip option to 'nodetool ring' (CASSANDRA-7210)
 * reduce garbage on codec flag deserialization (CASSANDRA-7244) 
 * Fix duplicated error messages on directory creation error at startup (CASSANDRA-5818)
 * Proper null handle for IF with map element access (CASSANDRA-7155)
 * Improve compaction visibility (CASSANDRA-7242)
 * Correctly delete scheduled range xfers (CASSANDRA-7143)
 * Make batchlog replica selection rack-aware (CASSANDRA-6551)
 * Fix CFMetaData#getColumnDefinitionFromColumnName() (CASSANDRA-7074)
 * Fix writetime/ttl functions for static columns (CASSANDRA-7081)
 * Suggest CTRL-C or semicolon after three blank lines in cqlsh (CASSANDRA-7142)
 * Fix 2ndary index queries with DESC clustering order (CASSANDRA-6950)
 * Invalid key cache entries on DROP (CASSANDRA-6525)
 * Fix flapping RecoveryManagerTest (CASSANDRA-7084)
 * Add missing iso8601 patterns for date strings (CASSANDRA-6973)
 * Support selecting multiple rows in a partition using IN (CASSANDRA-6875)
 * Add authentication support to shuffle (CASSANDRA-6484)
 * Swap local and global default read repair chances (CASSANDRA-7320)
 * Add conditional CREATE/DROP USER support (CASSANDRA-7264)
 * Cqlsh counts non-empty lines for "Blank lines" warning (CASSANDRA-7325)
Merged from 1.2:
 * Add Cloudstack snitch (CASSANDRA-7147)
 * Update system.peers correctly when relocating tokens (CASSANDRA-7126)
 * Add Google Compute Engine snitch (CASSANDRA-7132)
 * remove duplicate query for local tokens (CASSANDRA-7182)
 * exit CQLSH with error status code if script fails (CASSANDRA-6344)
 * Fix bug with some IN queries missig results (CASSANDRA-7105)
 * Fix availability validation for LOCAL_ONE CL (CASSANDRA-7319)
 * Hint streaming can cause decommission to fail (CASSANDRA-7219)


2.1.0-beta2
 * Increase default CL space to 8GB (CASSANDRA-7031)
 * Add range tombstones to read repair digests (CASSANDRA-6863)
 * Fix BTree.clear for large updates (CASSANDRA-6943)
 * Fail write instead of logging a warning when unable to append to CL
   (CASSANDRA-6764)
 * Eliminate possibility of CL segment appearing twice in active list 
   (CASSANDRA-6557)
 * Apply DONTNEED fadvise to commitlog segments (CASSANDRA-6759)
 * Switch CRC component to Adler and include it for compressed sstables 
   (CASSANDRA-4165)
 * Allow cassandra-stress to set compaction strategy options (CASSANDRA-6451)
 * Add broadcast_rpc_address option to cassandra.yaml (CASSANDRA-5899)
 * Auto reload GossipingPropertyFileSnitch config (CASSANDRA-5897)
 * Fix overflow of memtable_total_space_in_mb (CASSANDRA-6573)
 * Fix ABTC NPE and apply update function correctly (CASSANDRA-6692)
 * Allow nodetool to use a file or prompt for password (CASSANDRA-6660)
 * Fix AIOOBE when concurrently accessing ABSC (CASSANDRA-6742)
 * Fix assertion error in ALTER TYPE RENAME (CASSANDRA-6705)
 * Scrub should not always clear out repaired status (CASSANDRA-5351)
 * Improve handling of range tombstone for wide partitions (CASSANDRA-6446)
 * Fix ClassCastException for compact table with composites (CASSANDRA-6738)
 * Fix potentially repairing with wrong nodes (CASSANDRA-6808)
 * Change caching option syntax (CASSANDRA-6745)
 * Fix stress to do proper counter reads (CASSANDRA-6835)
 * Fix help message for stress counter_write (CASSANDRA-6824)
 * Fix stress smart Thrift client to pick servers correctly (CASSANDRA-6848)
 * Add logging levels (minimal, normal or verbose) to stress tool (CASSANDRA-6849)
 * Fix race condition in Batch CLE (CASSANDRA-6860)
 * Improve cleanup/scrub/upgradesstables failure handling (CASSANDRA-6774)
 * ByteBuffer write() methods for serializing sstables (CASSANDRA-6781)
 * Proper compare function for CollectionType (CASSANDRA-6783)
 * Update native server to Netty 4 (CASSANDRA-6236)
 * Fix off-by-one error in stress (CASSANDRA-6883)
 * Make OpOrder AutoCloseable (CASSANDRA-6901)
 * Remove sync repair JMX interface (CASSANDRA-6900)
 * Add multiple memory allocation options for memtables (CASSANDRA-6689, 6694)
 * Remove adjusted op rate from stress output (CASSANDRA-6921)
 * Add optimized CF.hasColumns() implementations (CASSANDRA-6941)
 * Serialize batchlog mutations with the version of the target node
   (CASSANDRA-6931)
 * Optimize CounterColumn#reconcile() (CASSANDRA-6953)
 * Properly remove 1.2 sstable support in 2.1 (CASSANDRA-6869)
 * Lock counter cells, not partitions (CASSANDRA-6880)
 * Track presence of legacy counter shards in sstables (CASSANDRA-6888)
 * Ensure safe resource cleanup when replacing sstables (CASSANDRA-6912)
 * Add failure handler to async callback (CASSANDRA-6747)
 * Fix AE when closing SSTable without releasing reference (CASSANDRA-7000)
 * Clean up IndexInfo on keyspace/table drops (CASSANDRA-6924)
 * Only snapshot relative SSTables when sequential repair (CASSANDRA-7024)
 * Require nodetool rebuild_index to specify index names (CASSANDRA-7038)
 * fix cassandra stress errors on reads with native protocol (CASSANDRA-7033)
 * Use OpOrder to guard sstable references for reads (CASSANDRA-6919)
 * Preemptive opening of compaction result (CASSANDRA-6916)
 * Multi-threaded scrub/cleanup/upgradesstables (CASSANDRA-5547)
 * Optimize cellname comparison (CASSANDRA-6934)
 * Native protocol v3 (CASSANDRA-6855)
 * Optimize Cell liveness checks and clean up Cell (CASSANDRA-7119)
 * Support consistent range movements (CASSANDRA-2434)
 * Display min timestamp in sstablemetadata viewer (CASSANDRA-6767)
Merged from 2.0:
 * Avoid race-prone second "scrub" of system keyspace (CASSANDRA-6797)
 * Pool CqlRecordWriter clients by inetaddress rather than Range
   (CASSANDRA-6665)
 * Fix compaction_history timestamps (CASSANDRA-6784)
 * Compare scores of full replica ordering in DES (CASSANDRA-6683)
 * fix CME in SessionInfo updateProgress affecting netstats (CASSANDRA-6577)
 * Allow repairing between specific replicas (CASSANDRA-6440)
 * Allow per-dc enabling of hints (CASSANDRA-6157)
 * Add compatibility for Hadoop 0.2.x (CASSANDRA-5201)
 * Fix EstimatedHistogram races (CASSANDRA-6682)
 * Failure detector correctly converts initial value to nanos (CASSANDRA-6658)
 * Add nodetool taketoken to relocate vnodes (CASSANDRA-4445)
 * Expose bulk loading progress over JMX (CASSANDRA-4757)
 * Correctly handle null with IF conditions and TTL (CASSANDRA-6623)
 * Account for range/row tombstones in tombstone drop
   time histogram (CASSANDRA-6522)
 * Stop CommitLogSegment.close() from calling sync() (CASSANDRA-6652)
 * Make commitlog failure handling configurable (CASSANDRA-6364)
 * Avoid overlaps in LCS (CASSANDRA-6688)
 * Improve support for paginating over composites (CASSANDRA-4851)
 * Fix count(*) queries in a mixed cluster (CASSANDRA-6707)
 * Improve repair tasks(snapshot, differencing) concurrency (CASSANDRA-6566)
 * Fix replaying pre-2.0 commit logs (CASSANDRA-6714)
 * Add static columns to CQL3 (CASSANDRA-6561)
 * Optimize single partition batch statements (CASSANDRA-6737)
 * Disallow post-query re-ordering when paging (CASSANDRA-6722)
 * Fix potential paging bug with deleted columns (CASSANDRA-6748)
 * Fix NPE on BulkLoader caused by losing StreamEvent (CASSANDRA-6636)
 * Fix truncating compression metadata (CASSANDRA-6791)
 * Add CMSClassUnloadingEnabled JVM option (CASSANDRA-6541)
 * Catch memtable flush exceptions during shutdown (CASSANDRA-6735)
 * Fix upgradesstables NPE for non-CF-based indexes (CASSANDRA-6645)
 * Fix UPDATE updating PRIMARY KEY columns implicitly (CASSANDRA-6782)
 * Fix IllegalArgumentException when updating from 1.2 with SuperColumns
   (CASSANDRA-6733)
 * FBUtilities.singleton() should use the CF comparator (CASSANDRA-6778)
 * Fix CQLSStableWriter.addRow(Map<String, Object>) (CASSANDRA-6526)
 * Fix HSHA server introducing corrupt data (CASSANDRA-6285)
 * Fix CAS conditions for COMPACT STORAGE tables (CASSANDRA-6813)
 * Starting threads in OutboundTcpConnectionPool constructor causes race conditions (CASSANDRA-7177)
 * Allow overriding cassandra-rackdc.properties file (CASSANDRA-7072)
 * Set JMX RMI port to 7199 (CASSANDRA-7087)
 * Use LOCAL_QUORUM for data reads at LOCAL_SERIAL (CASSANDRA-6939)
 * Log a warning for large batches (CASSANDRA-6487)
 * Put nodes in hibernate when join_ring is false (CASSANDRA-6961)
 * Avoid early loading of non-system keyspaces before compaction-leftovers 
   cleanup at startup (CASSANDRA-6913)
 * Restrict Windows to parallel repairs (CASSANDRA-6907)
 * (Hadoop) Allow manually specifying start/end tokens in CFIF (CASSANDRA-6436)
 * Fix NPE in MeteredFlusher (CASSANDRA-6820)
 * Fix race processing range scan responses (CASSANDRA-6820)
 * Allow deleting snapshots from dropped keyspaces (CASSANDRA-6821)
 * Add uuid() function (CASSANDRA-6473)
 * Omit tombstones from schema digests (CASSANDRA-6862)
 * Include correct consistencyLevel in LWT timeout (CASSANDRA-6884)
 * Lower chances for losing new SSTables during nodetool refresh and
   ColumnFamilyStore.loadNewSSTables (CASSANDRA-6514)
 * Add support for DELETE ... IF EXISTS to CQL3 (CASSANDRA-5708)
 * Update hadoop_cql3_word_count example (CASSANDRA-6793)
 * Fix handling of RejectedExecution in sync Thrift server (CASSANDRA-6788)
 * Log more information when exceeding tombstone_warn_threshold (CASSANDRA-6865)
 * Fix truncate to not abort due to unreachable fat clients (CASSANDRA-6864)
 * Fix schema concurrency exceptions (CASSANDRA-6841)
 * Fix leaking validator FH in StreamWriter (CASSANDRA-6832)
 * Fix saving triggers to schema (CASSANDRA-6789)
 * Fix trigger mutations when base mutation list is immutable (CASSANDRA-6790)
 * Fix accounting in FileCacheService to allow re-using RAR (CASSANDRA-6838)
 * Fix static counter columns (CASSANDRA-6827)
 * Restore expiring->deleted (cell) compaction optimization (CASSANDRA-6844)
 * Fix CompactionManager.needsCleanup (CASSANDRA-6845)
 * Correctly compare BooleanType values other than 0 and 1 (CASSANDRA-6779)
 * Read message id as string from earlier versions (CASSANDRA-6840)
 * Properly use the Paxos consistency for (non-protocol) batch (CASSANDRA-6837)
 * Add paranoid disk failure option (CASSANDRA-6646)
 * Improve PerRowSecondaryIndex performance (CASSANDRA-6876)
 * Extend triggers to support CAS updates (CASSANDRA-6882)
 * Static columns with IF NOT EXISTS don't always work as expected (CASSANDRA-6873)
 * Fix paging with SELECT DISTINCT (CASSANDRA-6857)
 * Fix UnsupportedOperationException on CAS timeout (CASSANDRA-6923)
 * Improve MeteredFlusher handling of MF-unaffected column families
   (CASSANDRA-6867)
 * Add CqlRecordReader using native pagination (CASSANDRA-6311)
 * Add QueryHandler interface (CASSANDRA-6659)
 * Track liveRatio per-memtable, not per-CF (CASSANDRA-6945)
 * Make sure upgradesstables keeps sstable level (CASSANDRA-6958)
 * Fix LIMIT with static columns (CASSANDRA-6956)
 * Fix clash with CQL column name in thrift validation (CASSANDRA-6892)
 * Fix error with super columns in mixed 1.2-2.0 clusters (CASSANDRA-6966)
 * Fix bad skip of sstables on slice query with composite start/finish (CASSANDRA-6825)
 * Fix unintended update with conditional statement (CASSANDRA-6893)
 * Fix map element access in IF (CASSANDRA-6914)
 * Avoid costly range calculations for range queries on system keyspaces
   (CASSANDRA-6906)
 * Fix SSTable not released if stream session fails (CASSANDRA-6818)
 * Avoid build failure due to ANTLR timeout (CASSANDRA-6991)
 * Queries on compact tables can return more rows that requested (CASSANDRA-7052)
 * USING TIMESTAMP for batches does not work (CASSANDRA-7053)
 * Fix performance regression from CASSANDRA-5614 (CASSANDRA-6949)
 * Ensure that batchlog and hint timeouts do not produce hints (CASSANDRA-7058)
 * Merge groupable mutations in TriggerExecutor#execute() (CASSANDRA-7047)
 * Plug holes in resource release when wiring up StreamSession (CASSANDRA-7073)
 * Re-add parameter columns to tracing session (CASSANDRA-6942)
 * Preserves CQL metadata when updating table from thrift (CASSANDRA-6831)
Merged from 1.2:
 * Fix nodetool display with vnodes (CASSANDRA-7082)
 * Add UNLOGGED, COUNTER options to BATCH documentation (CASSANDRA-6816)
 * add extra SSL cipher suites (CASSANDRA-6613)
 * fix nodetool getsstables for blob PK (CASSANDRA-6803)
 * Fix BatchlogManager#deleteBatch() use of millisecond timestamps
   (CASSANDRA-6822)
 * Continue assassinating even if the endpoint vanishes (CASSANDRA-6787)
 * Schedule schema pulls on change (CASSANDRA-6971)
 * Non-droppable verbs shouldn't be dropped from OTC (CASSANDRA-6980)
 * Shutdown batchlog executor in SS#drain() (CASSANDRA-7025)
 * Fix batchlog to account for CF truncation records (CASSANDRA-6999)
 * Fix CQLSH parsing of functions and BLOB literals (CASSANDRA-7018)
 * Properly load trustore in the native protocol (CASSANDRA-6847)
 * Always clean up references in SerializingCache (CASSANDRA-6994)
 * Don't shut MessagingService down when replacing a node (CASSANDRA-6476)
 * fix npe when doing -Dcassandra.fd_initial_value_ms (CASSANDRA-6751)


2.1.0-beta1
 * Add flush directory distinct from compaction directories (CASSANDRA-6357)
 * Require JNA by default (CASSANDRA-6575)
 * add listsnapshots command to nodetool (CASSANDRA-5742)
 * Introduce AtomicBTreeColumns (CASSANDRA-6271, 6692)
 * Multithreaded commitlog (CASSANDRA-3578)
 * allocate fixed index summary memory pool and resample cold index summaries 
   to use less memory (CASSANDRA-5519)
 * Removed multithreaded compaction (CASSANDRA-6142)
 * Parallelize fetching rows for low-cardinality indexes (CASSANDRA-1337)
 * change logging from log4j to logback (CASSANDRA-5883)
 * switch to LZ4 compression for internode communication (CASSANDRA-5887)
 * Stop using Thrift-generated Index* classes internally (CASSANDRA-5971)
 * Remove 1.2 network compatibility code (CASSANDRA-5960)
 * Remove leveled json manifest migration code (CASSANDRA-5996)
 * Remove CFDefinition (CASSANDRA-6253)
 * Use AtomicIntegerFieldUpdater in RefCountedMemory (CASSANDRA-6278)
 * User-defined types for CQL3 (CASSANDRA-5590)
 * Use of o.a.c.metrics in nodetool (CASSANDRA-5871, 6406)
 * Batch read from OTC's queue and cleanup (CASSANDRA-1632)
 * Secondary index support for collections (CASSANDRA-4511, 6383)
 * SSTable metadata(Stats.db) format change (CASSANDRA-6356)
 * Push composites support in the storage engine
   (CASSANDRA-5417, CASSANDRA-6520)
 * Add snapshot space used to cfstats (CASSANDRA-6231)
 * Add cardinality estimator for key count estimation (CASSANDRA-5906)
 * CF id is changed to be non-deterministic. Data dir/key cache are created
   uniquely for CF id (CASSANDRA-5202)
 * New counters implementation (CASSANDRA-6504)
 * Replace UnsortedColumns, EmptyColumns, TreeMapBackedSortedColumns with new
   ArrayBackedSortedColumns (CASSANDRA-6630, CASSANDRA-6662, CASSANDRA-6690)
 * Add option to use row cache with a given amount of rows (CASSANDRA-5357)
 * Avoid repairing already repaired data (CASSANDRA-5351)
 * Reject counter updates with USING TTL/TIMESTAMP (CASSANDRA-6649)
 * Replace index_interval with min/max_index_interval (CASSANDRA-6379)
 * Lift limitation that order by columns must be selected for IN queries (CASSANDRA-4911)


2.0.5
 * Reduce garbage generated by bloom filter lookups (CASSANDRA-6609)
 * Add ks.cf names to tombstone logging (CASSANDRA-6597)
 * Use LOCAL_QUORUM for LWT operations at LOCAL_SERIAL (CASSANDRA-6495)
 * Wait for gossip to settle before accepting client connections (CASSANDRA-4288)
 * Delete unfinished compaction incrementally (CASSANDRA-6086)
 * Allow specifying custom secondary index options in CQL3 (CASSANDRA-6480)
 * Improve replica pinning for cache efficiency in DES (CASSANDRA-6485)
 * Fix LOCAL_SERIAL from thrift (CASSANDRA-6584)
 * Don't special case received counts in CAS timeout exceptions (CASSANDRA-6595)
 * Add support for 2.1 global counter shards (CASSANDRA-6505)
 * Fix NPE when streaming connection is not yet established (CASSANDRA-6210)
 * Avoid rare duplicate read repair triggering (CASSANDRA-6606)
 * Fix paging discardFirst (CASSANDRA-6555)
 * Fix ArrayIndexOutOfBoundsException in 2ndary index query (CASSANDRA-6470)
 * Release sstables upon rebuilding 2i (CASSANDRA-6635)
 * Add AbstractCompactionStrategy.startup() method (CASSANDRA-6637)
 * SSTableScanner may skip rows during cleanup (CASSANDRA-6638)
 * sstables from stalled repair sessions can resurrect deleted data (CASSANDRA-6503)
 * Switch stress to use ITransportFactory (CASSANDRA-6641)
 * Fix IllegalArgumentException during prepare (CASSANDRA-6592)
 * Fix possible loss of 2ndary index entries during compaction (CASSANDRA-6517)
 * Fix direct Memory on architectures that do not support unaligned long access
   (CASSANDRA-6628)
 * Let scrub optionally skip broken counter partitions (CASSANDRA-5930)
Merged from 1.2:
 * fsync compression metadata (CASSANDRA-6531)
 * Validate CF existence on execution for prepared statement (CASSANDRA-6535)
 * Add ability to throttle batchlog replay (CASSANDRA-6550)
 * Fix executing LOCAL_QUORUM with SimpleStrategy (CASSANDRA-6545)
 * Avoid StackOverflow when using large IN queries (CASSANDRA-6567)
 * Nodetool upgradesstables includes secondary indexes (CASSANDRA-6598)
 * Paginate batchlog replay (CASSANDRA-6569)
 * skip blocking on streaming during drain (CASSANDRA-6603)
 * Improve error message when schema doesn't match loaded sstable (CASSANDRA-6262)
 * Add properties to adjust FD initial value and max interval (CASSANDRA-4375)
 * Fix preparing with batch and delete from collection (CASSANDRA-6607)
 * Fix ABSC reverse iterator's remove() method (CASSANDRA-6629)
 * Handle host ID conflicts properly (CASSANDRA-6615)
 * Move handling of migration event source to solve bootstrap race. (CASSANDRA-6648)
 * Make sure compaction throughput value doesn't overflow with int math (CASSANDRA-6647)


2.0.4
 * Allow removing snapshots of no-longer-existing CFs (CASSANDRA-6418)
 * add StorageService.stopDaemon() (CASSANDRA-4268)
 * add IRE for invalid CF supplied to get_count (CASSANDRA-5701)
 * add client encryption support to sstableloader (CASSANDRA-6378)
 * Fix accept() loop for SSL sockets post-shutdown (CASSANDRA-6468)
 * Fix size-tiered compaction in LCS L0 (CASSANDRA-6496)
 * Fix assertion failure in filterColdSSTables (CASSANDRA-6483)
 * Fix row tombstones in larger-than-memory compactions (CASSANDRA-6008)
 * Fix cleanup ClassCastException (CASSANDRA-6462)
 * Reduce gossip memory use by interning VersionedValue strings (CASSANDRA-6410)
 * Allow specifying datacenters to participate in a repair (CASSANDRA-6218)
 * Fix divide-by-zero in PCI (CASSANDRA-6403)
 * Fix setting last compacted key in the wrong level for LCS (CASSANDRA-6284)
 * Add millisecond precision formats to the timestamp parser (CASSANDRA-6395)
 * Expose a total memtable size metric for a CF (CASSANDRA-6391)
 * cqlsh: handle symlinks properly (CASSANDRA-6425)
 * Fix potential infinite loop when paging query with IN (CASSANDRA-6464)
 * Fix assertion error in AbstractQueryPager.discardFirst (CASSANDRA-6447)
 * Fix streaming older SSTable yields unnecessary tombstones (CASSANDRA-6527)
Merged from 1.2:
 * Improved error message on bad properties in DDL queries (CASSANDRA-6453)
 * Randomize batchlog candidates selection (CASSANDRA-6481)
 * Fix thundering herd on endpoint cache invalidation (CASSANDRA-6345, 6485)
 * Improve batchlog write performance with vnodes (CASSANDRA-6488)
 * cqlsh: quote single quotes in strings inside collections (CASSANDRA-6172)
 * Improve gossip performance for typical messages (CASSANDRA-6409)
 * Throw IRE if a prepared statement has more markers than supported 
   (CASSANDRA-5598)
 * Expose Thread metrics for the native protocol server (CASSANDRA-6234)
 * Change snapshot response message verb to INTERNAL to avoid dropping it 
   (CASSANDRA-6415)
 * Warn when collection read has > 65K elements (CASSANDRA-5428)
 * Fix cache persistence when both row and key cache are enabled 
   (CASSANDRA-6413)
 * (Hadoop) add describe_local_ring (CASSANDRA-6268)
 * Fix handling of concurrent directory creation failure (CASSANDRA-6459)
 * Allow executing CREATE statements multiple times (CASSANDRA-6471)
 * Don't send confusing info with timeouts (CASSANDRA-6491)
 * Don't resubmit counter mutation runnables internally (CASSANDRA-6427)
 * Don't drop local mutations without a hint (CASSANDRA-6510)
 * Don't allow null max_hint_window_in_ms (CASSANDRA-6419)
 * Validate SliceRange start and finish lengths (CASSANDRA-6521)


2.0.3
 * Fix FD leak on slice read path (CASSANDRA-6275)
 * Cancel read meter task when closing SSTR (CASSANDRA-6358)
 * free off-heap IndexSummary during bulk (CASSANDRA-6359)
 * Recover from IOException in accept() thread (CASSANDRA-6349)
 * Improve Gossip tolerance of abnormally slow tasks (CASSANDRA-6338)
 * Fix trying to hint timed out counter writes (CASSANDRA-6322)
 * Allow restoring specific columnfamilies from archived CL (CASSANDRA-4809)
 * Avoid flushing compaction_history after each operation (CASSANDRA-6287)
 * Fix repair assertion error when tombstones expire (CASSANDRA-6277)
 * Skip loading corrupt key cache (CASSANDRA-6260)
 * Fixes for compacting larger-than-memory rows (CASSANDRA-6274)
 * Compact hottest sstables first and optionally omit coldest from
   compaction entirely (CASSANDRA-6109)
 * Fix modifying column_metadata from thrift (CASSANDRA-6182)
 * cqlsh: fix LIST USERS output (CASSANDRA-6242)
 * Add IRequestSink interface (CASSANDRA-6248)
 * Update memtable size while flushing (CASSANDRA-6249)
 * Provide hooks around CQL2/CQL3 statement execution (CASSANDRA-6252)
 * Require Permission.SELECT for CAS updates (CASSANDRA-6247)
 * New CQL-aware SSTableWriter (CASSANDRA-5894)
 * Reject CAS operation when the protocol v1 is used (CASSANDRA-6270)
 * Correctly throw error when frame too large (CASSANDRA-5981)
 * Fix serialization bug in PagedRange with 2ndary indexes (CASSANDRA-6299)
 * Fix CQL3 table validation in Thrift (CASSANDRA-6140)
 * Fix bug missing results with IN clauses (CASSANDRA-6327)
 * Fix paging with reversed slices (CASSANDRA-6343)
 * Set minTimestamp correctly to be able to drop expired sstables (CASSANDRA-6337)
 * Support NaN and Infinity as float literals (CASSANDRA-6003)
 * Remove RF from nodetool ring output (CASSANDRA-6289)
 * Fix attempting to flush empty rows (CASSANDRA-6374)
 * Fix potential out of bounds exception when paging (CASSANDRA-6333)
Merged from 1.2:
 * Optimize FD phi calculation (CASSANDRA-6386)
 * Improve initial FD phi estimate when starting up (CASSANDRA-6385)
 * Don't list CQL3 table in CLI describe even if named explicitely 
   (CASSANDRA-5750)
 * Invalidate row cache when dropping CF (CASSANDRA-6351)
 * add non-jamm path for cached statements (CASSANDRA-6293)
 * add windows bat files for shell commands (CASSANDRA-6145)
 * Require logging in for Thrift CQL2/3 statement preparation (CASSANDRA-6254)
 * restrict max_num_tokens to 1536 (CASSANDRA-6267)
 * Nodetool gets default JMX port from cassandra-env.sh (CASSANDRA-6273)
 * make calculatePendingRanges asynchronous (CASSANDRA-6244)
 * Remove blocking flushes in gossip thread (CASSANDRA-6297)
 * Fix potential socket leak in connectionpool creation (CASSANDRA-6308)
 * Allow LOCAL_ONE/LOCAL_QUORUM to work with SimpleStrategy (CASSANDRA-6238)
 * cqlsh: handle 'null' as session duration (CASSANDRA-6317)
 * Fix json2sstable handling of range tombstones (CASSANDRA-6316)
 * Fix missing one row in reverse query (CASSANDRA-6330)
 * Fix reading expired row value from row cache (CASSANDRA-6325)
 * Fix AssertionError when doing set element deletion (CASSANDRA-6341)
 * Make CL code for the native protocol match the one in C* 2.0
   (CASSANDRA-6347)
 * Disallow altering CQL3 table from thrift (CASSANDRA-6370)
 * Fix size computation of prepared statement (CASSANDRA-6369)


2.0.2
 * Update FailureDetector to use nanontime (CASSANDRA-4925)
 * Fix FileCacheService regressions (CASSANDRA-6149)
 * Never return WriteTimeout for CL.ANY (CASSANDRA-6132)
 * Fix race conditions in bulk loader (CASSANDRA-6129)
 * Add configurable metrics reporting (CASSANDRA-4430)
 * drop queries exceeding a configurable number of tombstones (CASSANDRA-6117)
 * Track and persist sstable read activity (CASSANDRA-5515)
 * Fixes for speculative retry (CASSANDRA-5932, CASSANDRA-6194)
 * Improve memory usage of metadata min/max column names (CASSANDRA-6077)
 * Fix thrift validation refusing row markers on CQL3 tables (CASSANDRA-6081)
 * Fix insertion of collections with CAS (CASSANDRA-6069)
 * Correctly send metadata on SELECT COUNT (CASSANDRA-6080)
 * Track clients' remote addresses in ClientState (CASSANDRA-6070)
 * Create snapshot dir if it does not exist when migrating
   leveled manifest (CASSANDRA-6093)
 * make sequential nodetool repair the default (CASSANDRA-5950)
 * Add more hooks for compaction strategy implementations (CASSANDRA-6111)
 * Fix potential NPE on composite 2ndary indexes (CASSANDRA-6098)
 * Delete can potentially be skipped in batch (CASSANDRA-6115)
 * Allow alter keyspace on system_traces (CASSANDRA-6016)
 * Disallow empty column names in cql (CASSANDRA-6136)
 * Use Java7 file-handling APIs and fix file moving on Windows (CASSANDRA-5383)
 * Save compaction history to system keyspace (CASSANDRA-5078)
 * Fix NPE if StorageService.getOperationMode() is executed before full startup (CASSANDRA-6166)
 * CQL3: support pre-epoch longs for TimestampType (CASSANDRA-6212)
 * Add reloadtriggers command to nodetool (CASSANDRA-4949)
 * cqlsh: ignore empty 'value alias' in DESCRIBE (CASSANDRA-6139)
 * Fix sstable loader (CASSANDRA-6205)
 * Reject bootstrapping if the node already exists in gossip (CASSANDRA-5571)
 * Fix NPE while loading paxos state (CASSANDRA-6211)
 * cqlsh: add SHOW SESSION <tracing-session> command (CASSANDRA-6228)
Merged from 1.2:
 * (Hadoop) Require CFRR batchSize to be at least 2 (CASSANDRA-6114)
 * Add a warning for small LCS sstable size (CASSANDRA-6191)
 * Add ability to list specific KS/CF combinations in nodetool cfstats (CASSANDRA-4191)
 * Mark CF clean if a mutation raced the drop and got it marked dirty (CASSANDRA-5946)
 * Add a LOCAL_ONE consistency level (CASSANDRA-6202)
 * Limit CQL prepared statement cache by size instead of count (CASSANDRA-6107)
 * Tracing should log write failure rather than raw exceptions (CASSANDRA-6133)
 * lock access to TM.endpointToHostIdMap (CASSANDRA-6103)
 * Allow estimated memtable size to exceed slab allocator size (CASSANDRA-6078)
 * Start MeteredFlusher earlier to prevent OOM during CL replay (CASSANDRA-6087)
 * Avoid sending Truncate command to fat clients (CASSANDRA-6088)
 * Allow where clause conditions to be in parenthesis (CASSANDRA-6037)
 * Do not open non-ssl storage port if encryption option is all (CASSANDRA-3916)
 * Move batchlog replay to its own executor (CASSANDRA-6079)
 * Add tombstone debug threshold and histogram (CASSANDRA-6042, 6057)
 * Enable tcp keepalive on incoming connections (CASSANDRA-4053)
 * Fix fat client schema pull NPE (CASSANDRA-6089)
 * Fix memtable flushing for indexed tables (CASSANDRA-6112)
 * Fix skipping columns with multiple slices (CASSANDRA-6119)
 * Expose connected thrift + native client counts (CASSANDRA-5084)
 * Optimize auth setup (CASSANDRA-6122)
 * Trace index selection (CASSANDRA-6001)
 * Update sstablesPerReadHistogram to use biased sampling (CASSANDRA-6164)
 * Log UnknownColumnfamilyException when closing socket (CASSANDRA-5725)
 * Properly error out on CREATE INDEX for counters table (CASSANDRA-6160)
 * Handle JMX notification failure for repair (CASSANDRA-6097)
 * (Hadoop) Fetch no more than 128 splits in parallel (CASSANDRA-6169)
 * stress: add username/password authentication support (CASSANDRA-6068)
 * Fix indexed queries with row cache enabled on parent table (CASSANDRA-5732)
 * Fix compaction race during columnfamily drop (CASSANDRA-5957)
 * Fix validation of empty column names for compact tables (CASSANDRA-6152)
 * Skip replaying mutations that pass CRC but fail to deserialize (CASSANDRA-6183)
 * Rework token replacement to use replace_address (CASSANDRA-5916)
 * Fix altering column types (CASSANDRA-6185)
 * cqlsh: fix CREATE/ALTER WITH completion (CASSANDRA-6196)
 * add windows bat files for shell commands (CASSANDRA-6145)
 * Fix potential stack overflow during range tombstones insertion (CASSANDRA-6181)
 * (Hadoop) Make LOCAL_ONE the default consistency level (CASSANDRA-6214)


2.0.1
 * Fix bug that could allow reading deleted data temporarily (CASSANDRA-6025)
 * Improve memory use defaults (CASSANDRA-6059)
 * Make ThriftServer more easlly extensible (CASSANDRA-6058)
 * Remove Hadoop dependency from ITransportFactory (CASSANDRA-6062)
 * add file_cache_size_in_mb setting (CASSANDRA-5661)
 * Improve error message when yaml contains invalid properties (CASSANDRA-5958)
 * Improve leveled compaction's ability to find non-overlapping L0 compactions
   to work on concurrently (CASSANDRA-5921)
 * Notify indexer of columns shadowed by range tombstones (CASSANDRA-5614)
 * Log Merkle tree stats (CASSANDRA-2698)
 * Switch from crc32 to adler32 for compressed sstable checksums (CASSANDRA-5862)
 * Improve offheap memcpy performance (CASSANDRA-5884)
 * Use a range aware scanner for cleanup (CASSANDRA-2524)
 * Cleanup doesn't need to inspect sstables that contain only local data
   (CASSANDRA-5722)
 * Add ability for CQL3 to list partition keys (CASSANDRA-4536)
 * Improve native protocol serialization (CASSANDRA-5664)
 * Upgrade Thrift to 0.9.1 (CASSANDRA-5923)
 * Require superuser status for adding triggers (CASSANDRA-5963)
 * Make standalone scrubber handle old and new style leveled manifest
   (CASSANDRA-6005)
 * Fix paxos bugs (CASSANDRA-6012, 6013, 6023)
 * Fix paged ranges with multiple replicas (CASSANDRA-6004)
 * Fix potential AssertionError during tracing (CASSANDRA-6041)
 * Fix NPE in sstablesplit (CASSANDRA-6027)
 * Migrate pre-2.0 key/value/column aliases to system.schema_columns
   (CASSANDRA-6009)
 * Paging filter empty rows too agressively (CASSANDRA-6040)
 * Support variadic parameters for IN clauses (CASSANDRA-4210)
 * cqlsh: return the result of CAS writes (CASSANDRA-5796)
 * Fix validation of IN clauses with 2ndary indexes (CASSANDRA-6050)
 * Support named bind variables in CQL (CASSANDRA-6033)
Merged from 1.2:
 * Allow cache-keys-to-save to be set at runtime (CASSANDRA-5980)
 * Avoid second-guessing out-of-space state (CASSANDRA-5605)
 * Tuning knobs for dealing with large blobs and many CFs (CASSANDRA-5982)
 * (Hadoop) Fix CQLRW for thrift tables (CASSANDRA-6002)
 * Fix possible divide-by-zero in HHOM (CASSANDRA-5990)
 * Allow local batchlog writes for CL.ANY (CASSANDRA-5967)
 * Upgrade metrics-core to version 2.2.0 (CASSANDRA-5947)
 * Fix CqlRecordWriter with composite keys (CASSANDRA-5949)
 * Add snitch, schema version, cluster, partitioner to JMX (CASSANDRA-5881)
 * Allow disabling SlabAllocator (CASSANDRA-5935)
 * Make user-defined compaction JMX blocking (CASSANDRA-4952)
 * Fix streaming does not transfer wrapped range (CASSANDRA-5948)
 * Fix loading index summary containing empty key (CASSANDRA-5965)
 * Correctly handle limits in CompositesSearcher (CASSANDRA-5975)
 * Pig: handle CQL collections (CASSANDRA-5867)
 * Pass the updated cf to the PRSI index() method (CASSANDRA-5999)
 * Allow empty CQL3 batches (as no-op) (CASSANDRA-5994)
 * Support null in CQL3 functions (CASSANDRA-5910)
 * Replace the deprecated MapMaker with CacheLoader (CASSANDRA-6007)
 * Add SSTableDeletingNotification to DataTracker (CASSANDRA-6010)
 * Fix snapshots in use get deleted during snapshot repair (CASSANDRA-6011)
 * Move hints and exception count to o.a.c.metrics (CASSANDRA-6017)
 * Fix memory leak in snapshot repair (CASSANDRA-6047)
 * Fix sstable2sjon for CQL3 tables (CASSANDRA-5852)


2.0.0
 * Fix thrift validation when inserting into CQL3 tables (CASSANDRA-5138)
 * Fix periodic memtable flushing behavior with clean memtables (CASSANDRA-5931)
 * Fix dateOf() function for pre-2.0 timestamp columns (CASSANDRA-5928)
 * Fix SSTable unintentionally loads BF when opened for batch (CASSANDRA-5938)
 * Add stream session progress to JMX (CASSANDRA-4757)
 * Fix NPE during CAS operation (CASSANDRA-5925)
Merged from 1.2:
 * Fix getBloomFilterDiskSpaceUsed for AlwaysPresentFilter (CASSANDRA-5900)
 * Don't announce schema version until we've loaded the changes locally
   (CASSANDRA-5904)
 * Fix to support off heap bloom filters size greater than 2 GB (CASSANDRA-5903)
 * Properly handle parsing huge map and set literals (CASSANDRA-5893)


2.0.0-rc2
 * enable vnodes by default (CASSANDRA-5869)
 * fix CAS contention timeout (CASSANDRA-5830)
 * fix HsHa to respect max frame size (CASSANDRA-4573)
 * Fix (some) 2i on composite components omissions (CASSANDRA-5851)
 * cqlsh: add DESCRIBE FULL SCHEMA variant (CASSANDRA-5880)
Merged from 1.2:
 * Correctly validate sparse composite cells in scrub (CASSANDRA-5855)
 * Add KeyCacheHitRate metric to CF metrics (CASSANDRA-5868)
 * cqlsh: add support for multiline comments (CASSANDRA-5798)
 * Handle CQL3 SELECT duplicate IN restrictions on clustering columns
   (CASSANDRA-5856)


2.0.0-rc1
 * improve DecimalSerializer performance (CASSANDRA-5837)
 * fix potential spurious wakeup in AsyncOneResponse (CASSANDRA-5690)
 * fix schema-related trigger issues (CASSANDRA-5774)
 * Better validation when accessing CQL3 table from thrift (CASSANDRA-5138)
 * Fix assertion error during repair (CASSANDRA-5801)
 * Fix range tombstone bug (CASSANDRA-5805)
 * DC-local CAS (CASSANDRA-5797)
 * Add a native_protocol_version column to the system.local table (CASSANRDA-5819)
 * Use index_interval from cassandra.yaml when upgraded (CASSANDRA-5822)
 * Fix buffer underflow on socket close (CASSANDRA-5792)
Merged from 1.2:
 * Fix reading DeletionTime from 1.1-format sstables (CASSANDRA-5814)
 * cqlsh: add collections support to COPY (CASSANDRA-5698)
 * retry important messages for any IOException (CASSANDRA-5804)
 * Allow empty IN relations in SELECT/UPDATE/DELETE statements (CASSANDRA-5626)
 * cqlsh: fix crashing on Windows due to libedit detection (CASSANDRA-5812)
 * fix bulk-loading compressed sstables (CASSANDRA-5820)
 * (Hadoop) fix quoting in CqlPagingRecordReader and CqlRecordWriter 
   (CASSANDRA-5824)
 * update default LCS sstable size to 160MB (CASSANDRA-5727)
 * Allow compacting 2Is via nodetool (CASSANDRA-5670)
 * Hex-encode non-String keys in OPP (CASSANDRA-5793)
 * nodetool history logging (CASSANDRA-5823)
 * (Hadoop) fix support for Thrift tables in CqlPagingRecordReader 
   (CASSANDRA-5752)
 * add "all time blocked" to StatusLogger output (CASSANDRA-5825)
 * Future-proof inter-major-version schema migrations (CASSANDRA-5845)
 * (Hadoop) add CqlPagingRecordReader support for ReversedType in Thrift table
   (CASSANDRA-5718)
 * Add -no-snapshot option to scrub (CASSANDRA-5891)
 * Fix to support off heap bloom filters size greater than 2 GB (CASSANDRA-5903)
 * Properly handle parsing huge map and set literals (CASSANDRA-5893)
 * Fix LCS L0 compaction may overlap in L1 (CASSANDRA-5907)
 * New sstablesplit tool to split large sstables offline (CASSANDRA-4766)
 * Fix potential deadlock in native protocol server (CASSANDRA-5926)
 * Disallow incompatible type change in CQL3 (CASSANDRA-5882)
Merged from 1.1:
 * Correctly validate sparse composite cells in scrub (CASSANDRA-5855)


2.0.0-beta2
 * Replace countPendingHints with Hints Created metric (CASSANDRA-5746)
 * Allow nodetool with no args, and with help to run without a server (CASSANDRA-5734)
 * Cleanup AbstractType/TypeSerializer classes (CASSANDRA-5744)
 * Remove unimplemented cli option schema-mwt (CASSANDRA-5754)
 * Support range tombstones in thrift (CASSANDRA-5435)
 * Normalize table-manipulating CQL3 statements' class names (CASSANDRA-5759)
 * cqlsh: add missing table options to DESCRIBE output (CASSANDRA-5749)
 * Fix assertion error during repair (CASSANDRA-5757)
 * Fix bulkloader (CASSANDRA-5542)
 * Add LZ4 compression to the native protocol (CASSANDRA-5765)
 * Fix bugs in the native protocol v2 (CASSANDRA-5770)
 * CAS on 'primary key only' table (CASSANDRA-5715)
 * Support streaming SSTables of old versions (CASSANDRA-5772)
 * Always respect protocol version in native protocol (CASSANDRA-5778)
 * Fix ConcurrentModificationException during streaming (CASSANDRA-5782)
 * Update deletion timestamp in Commit#updatesWithPaxosTime (CASSANDRA-5787)
 * Thrift cas() method crashes if input columns are not sorted (CASSANDRA-5786)
 * Order columns names correctly when querying for CAS (CASSANDRA-5788)
 * Fix streaming retry (CASSANDRA-5775)
Merged from 1.2:
 * if no seeds can be a reached a node won't start in a ring by itself (CASSANDRA-5768)
 * add cassandra.unsafesystem property (CASSANDRA-5704)
 * (Hadoop) quote identifiers in CqlPagingRecordReader (CASSANDRA-5763)
 * Add replace_node functionality for vnodes (CASSANDRA-5337)
 * Add timeout events to query traces (CASSANDRA-5520)
 * Fix serialization of the LEFT gossip value (CASSANDRA-5696)
 * Pig: support for cql3 tables (CASSANDRA-5234)
 * Fix skipping range tombstones with reverse queries (CASSANDRA-5712)
 * Expire entries out of ThriftSessionManager (CASSANDRA-5719)
 * Don't keep ancestor information in memory (CASSANDRA-5342)
 * Expose native protocol server status in nodetool info (CASSANDRA-5735)
 * Fix pathetic performance of range tombstones (CASSANDRA-5677)
 * Fix querying with an empty (impossible) range (CASSANDRA-5573)
 * cqlsh: handle CUSTOM 2i in DESCRIBE output (CASSANDRA-5760)
 * Fix minor bug in Range.intersects(Bound) (CASSANDRA-5771)
 * cqlsh: handle disabled compression in DESCRIBE output (CASSANDRA-5766)
 * Ensure all UP events are notified on the native protocol (CASSANDRA-5769)
 * Fix formatting of sstable2json with multiple -k arguments (CASSANDRA-5781)
 * Don't rely on row marker for queries in general to hide lost markers
   after TTL expires (CASSANDRA-5762)
 * Sort nodetool help output (CASSANDRA-5776)
 * Fix column expiring during 2 phases compaction (CASSANDRA-5799)
 * now() is being rejected in INSERTs when inside collections (CASSANDRA-5795)


2.0.0-beta1
 * Add support for indexing clustered columns (CASSANDRA-5125)
 * Removed on-heap row cache (CASSANDRA-5348)
 * use nanotime consistently for node-local timeouts (CASSANDRA-5581)
 * Avoid unnecessary second pass on name-based queries (CASSANDRA-5577)
 * Experimental triggers (CASSANDRA-1311)
 * JEMalloc support for off-heap allocation (CASSANDRA-3997)
 * Single-pass compaction (CASSANDRA-4180)
 * Removed token range bisection (CASSANDRA-5518)
 * Removed compatibility with pre-1.2.5 sstables and network messages
   (CASSANDRA-5511)
 * removed PBSPredictor (CASSANDRA-5455)
 * CAS support (CASSANDRA-5062, 5441, 5442, 5443, 5619, 5667)
 * Leveled compaction performs size-tiered compactions in L0 
   (CASSANDRA-5371, 5439)
 * Add yaml network topology snitch for mixed ec2/other envs (CASSANDRA-5339)
 * Log when a node is down longer than the hint window (CASSANDRA-4554)
 * Optimize tombstone creation for ExpiringColumns (CASSANDRA-4917)
 * Improve LeveledScanner work estimation (CASSANDRA-5250, 5407)
 * Replace compaction lock with runWithCompactionsDisabled (CASSANDRA-3430)
 * Change Message IDs to ints (CASSANDRA-5307)
 * Move sstable level information into the Stats component, removing the
   need for a separate Manifest file (CASSANDRA-4872)
 * avoid serializing to byte[] on commitlog append (CASSANDRA-5199)
 * make index_interval configurable per columnfamily (CASSANDRA-3961, CASSANDRA-5650)
 * add default_time_to_live (CASSANDRA-3974)
 * add memtable_flush_period_in_ms (CASSANDRA-4237)
 * replace supercolumns internally by composites (CASSANDRA-3237, 5123)
 * upgrade thrift to 0.9.0 (CASSANDRA-3719)
 * drop unnecessary keyspace parameter from user-defined compaction API 
   (CASSANDRA-5139)
 * more robust solution to incomplete compactions + counters (CASSANDRA-5151)
 * Change order of directory searching for c*.in.sh (CASSANDRA-3983)
 * Add tool to reset SSTable compaction level for LCS (CASSANDRA-5271)
 * Allow custom configuration loader (CASSANDRA-5045)
 * Remove memory emergency pressure valve logic (CASSANDRA-3534)
 * Reduce request latency with eager retry (CASSANDRA-4705)
 * cqlsh: Remove ASSUME command (CASSANDRA-5331)
 * Rebuild BF when loading sstables if bloom_filter_fp_chance
   has changed since compaction (CASSANDRA-5015)
 * remove row-level bloom filters (CASSANDRA-4885)
 * Change Kernel Page Cache skipping into row preheating (disabled by default)
   (CASSANDRA-4937)
 * Improve repair by deciding on a gcBefore before sending
   out TreeRequests (CASSANDRA-4932)
 * Add an official way to disable compactions (CASSANDRA-5074)
 * Reenable ALTER TABLE DROP with new semantics (CASSANDRA-3919)
 * Add binary protocol versioning (CASSANDRA-5436)
 * Swap THshaServer for TThreadedSelectorServer (CASSANDRA-5530)
 * Add alias support to SELECT statement (CASSANDRA-5075)
 * Don't create empty RowMutations in CommitLogReplayer (CASSANDRA-5541)
 * Use range tombstones when dropping cfs/columns from schema (CASSANDRA-5579)
 * cqlsh: drop CQL2/CQL3-beta support (CASSANDRA-5585)
 * Track max/min column names in sstables to be able to optimize slice
   queries (CASSANDRA-5514, CASSANDRA-5595, CASSANDRA-5600)
 * Binary protocol: allow batching already prepared statements (CASSANDRA-4693)
 * Allow preparing timestamp, ttl and limit in CQL3 queries (CASSANDRA-4450)
 * Support native link w/o JNA in Java7 (CASSANDRA-3734)
 * Use SASL authentication in binary protocol v2 (CASSANDRA-5545)
 * Replace Thrift HsHa with LMAX Disruptor based implementation (CASSANDRA-5582)
 * cqlsh: Add row count to SELECT output (CASSANDRA-5636)
 * Include a timestamp with all read commands to determine column expiration
   (CASSANDRA-5149)
 * Streaming 2.0 (CASSANDRA-5286, 5699)
 * Conditional create/drop ks/table/index statements in CQL3 (CASSANDRA-2737)
 * more pre-table creation property validation (CASSANDRA-5693)
 * Redesign repair messages (CASSANDRA-5426)
 * Fix ALTER RENAME post-5125 (CASSANDRA-5702)
 * Disallow renaming a 2ndary indexed column (CASSANDRA-5705)
 * Rename Table to Keyspace (CASSANDRA-5613)
 * Ensure changing column_index_size_in_kb on different nodes don't corrupt the
   sstable (CASSANDRA-5454)
 * Move resultset type information into prepare, not execute (CASSANDRA-5649)
 * Auto paging in binary protocol (CASSANDRA-4415, 5714)
 * Don't tie client side use of AbstractType to JDBC (CASSANDRA-4495)
 * Adds new TimestampType to replace DateType (CASSANDRA-5723, CASSANDRA-5729)
Merged from 1.2:
 * make starting native protocol server idempotent (CASSANDRA-5728)
 * Fix loading key cache when a saved entry is no longer valid (CASSANDRA-5706)
 * Fix serialization of the LEFT gossip value (CASSANDRA-5696)
 * cqlsh: Don't show 'null' in place of empty values (CASSANDRA-5675)
 * Race condition in detecting version on a mixed 1.1/1.2 cluster
   (CASSANDRA-5692)
 * Fix skipping range tombstones with reverse queries (CASSANDRA-5712)
 * Expire entries out of ThriftSessionManager (CASSANRDA-5719)
 * Don't keep ancestor information in memory (CASSANDRA-5342)
 * cqlsh: fix handling of semicolons inside BATCH queries (CASSANDRA-5697)


1.2.6
 * Fix tracing when operation completes before all responses arrive 
   (CASSANDRA-5668)
 * Fix cross-DC mutation forwarding (CASSANDRA-5632)
 * Reduce SSTableLoader memory usage (CASSANDRA-5555)
 * Scale hinted_handoff_throttle_in_kb to cluster size (CASSANDRA-5272)
 * (Hadoop) Add CQL3 input/output formats (CASSANDRA-4421, 5622)
 * (Hadoop) Fix InputKeyRange in CFIF (CASSANDRA-5536)
 * Fix dealing with ridiculously large max sstable sizes in LCS (CASSANDRA-5589)
 * Ignore pre-truncate hints (CASSANDRA-4655)
 * Move System.exit on OOM into a separate thread (CASSANDRA-5273)
 * Write row markers when serializing schema (CASSANDRA-5572)
 * Check only SSTables for the requested range when streaming (CASSANDRA-5569)
 * Improve batchlog replay behavior and hint ttl handling (CASSANDRA-5314)
 * Exclude localTimestamp from validation for tombstones (CASSANDRA-5398)
 * cqlsh: add custom prompt support (CASSANDRA-5539)
 * Reuse prepared statements in hot auth queries (CASSANDRA-5594)
 * cqlsh: add vertical output option (see EXPAND) (CASSANDRA-5597)
 * Add a rate limit option to stress (CASSANDRA-5004)
 * have BulkLoader ignore snapshots directories (CASSANDRA-5587) 
 * fix SnitchProperties logging context (CASSANDRA-5602)
 * Expose whether jna is enabled and memory is locked via JMX (CASSANDRA-5508)
 * cqlsh: fix COPY FROM with ReversedType (CASSANDRA-5610)
 * Allow creating CUSTOM indexes on collections (CASSANDRA-5615)
 * Evaluate now() function at execution time (CASSANDRA-5616)
 * Expose detailed read repair metrics (CASSANDRA-5618)
 * Correct blob literal + ReversedType parsing (CASSANDRA-5629)
 * Allow GPFS to prefer the internal IP like EC2MRS (CASSANDRA-5630)
 * fix help text for -tspw cassandra-cli (CASSANDRA-5643)
 * don't throw away initial causes exceptions for internode encryption issues 
   (CASSANDRA-5644)
 * Fix message spelling errors for cql select statements (CASSANDRA-5647)
 * Suppress custom exceptions thru jmx (CASSANDRA-5652)
 * Update CREATE CUSTOM INDEX syntax (CASSANDRA-5639)
 * Fix PermissionDetails.equals() method (CASSANDRA-5655)
 * Never allow partition key ranges in CQL3 without token() (CASSANDRA-5666)
 * Gossiper incorrectly drops AppState for an upgrading node (CASSANDRA-5660)
 * Connection thrashing during multi-region ec2 during upgrade, due to 
   messaging version (CASSANDRA-5669)
 * Avoid over reconnecting in EC2MRS (CASSANDRA-5678)
 * Fix ReadResponseSerializer.serializedSize() for digest reads (CASSANDRA-5476)
 * allow sstable2json on 2i CFs (CASSANDRA-5694)
Merged from 1.1:
 * Remove buggy thrift max message length option (CASSANDRA-5529)
 * Fix NPE in Pig's widerow mode (CASSANDRA-5488)
 * Add split size parameter to Pig and disable split combination (CASSANDRA-5544)


1.2.5
 * make BytesToken.toString only return hex bytes (CASSANDRA-5566)
 * Ensure that submitBackground enqueues at least one task (CASSANDRA-5554)
 * fix 2i updates with identical values and timestamps (CASSANDRA-5540)
 * fix compaction throttling bursty-ness (CASSANDRA-4316)
 * reduce memory consumption of IndexSummary (CASSANDRA-5506)
 * remove per-row column name bloom filters (CASSANDRA-5492)
 * Include fatal errors in trace events (CASSANDRA-5447)
 * Ensure that PerRowSecondaryIndex is notified of row-level deletes
   (CASSANDRA-5445)
 * Allow empty blob literals in CQL3 (CASSANDRA-5452)
 * Fix streaming RangeTombstones at column index boundary (CASSANDRA-5418)
 * Fix preparing statements when current keyspace is not set (CASSANDRA-5468)
 * Fix SemanticVersion.isSupportedBy minor/patch handling (CASSANDRA-5496)
 * Don't provide oldCfId for post-1.1 system cfs (CASSANDRA-5490)
 * Fix primary range ignores replication strategy (CASSANDRA-5424)
 * Fix shutdown of binary protocol server (CASSANDRA-5507)
 * Fix repair -snapshot not working (CASSANDRA-5512)
 * Set isRunning flag later in binary protocol server (CASSANDRA-5467)
 * Fix use of CQL3 functions with descending clustering order (CASSANDRA-5472)
 * Disallow renaming columns one at a time for thrift table in CQL3
   (CASSANDRA-5531)
 * cqlsh: add CLUSTERING ORDER BY support to DESCRIBE (CASSANDRA-5528)
 * Add custom secondary index support to CQL3 (CASSANDRA-5484)
 * Fix repair hanging silently on unexpected error (CASSANDRA-5229)
 * Fix Ec2Snitch regression introduced by CASSANDRA-5171 (CASSANDRA-5432)
 * Add nodetool enablebackup/disablebackup (CASSANDRA-5556)
 * cqlsh: fix DESCRIBE after case insensitive USE (CASSANDRA-5567)
Merged from 1.1
 * Add retry mechanism to OTC for non-droppable_verbs (CASSANDRA-5393)
 * Use allocator information to improve memtable memory usage estimate
   (CASSANDRA-5497)
 * Fix trying to load deleted row into row cache on startup (CASSANDRA-4463)
 * fsync leveled manifest to avoid corruption (CASSANDRA-5535)
 * Fix Bound intersection computation (CASSANDRA-5551)
 * sstablescrub now respects max memory size in cassandra.in.sh (CASSANDRA-5562)


1.2.4
 * Ensure that PerRowSecondaryIndex updates see the most recent values
   (CASSANDRA-5397)
 * avoid duplicate index entries ind PrecompactedRow and 
   ParallelCompactionIterable (CASSANDRA-5395)
 * remove the index entry on oldColumn when new column is a tombstone 
   (CASSANDRA-5395)
 * Change default stream throughput from 400 to 200 mbps (CASSANDRA-5036)
 * Gossiper logs DOWN for symmetry with UP (CASSANDRA-5187)
 * Fix mixing prepared statements between keyspaces (CASSANDRA-5352)
 * Fix consistency level during bootstrap - strike 3 (CASSANDRA-5354)
 * Fix transposed arguments in AlreadyExistsException (CASSANDRA-5362)
 * Improve asynchronous hint delivery (CASSANDRA-5179)
 * Fix Guava dependency version (12.0 -> 13.0.1) for Maven (CASSANDRA-5364)
 * Validate that provided CQL3 collection value are < 64K (CASSANDRA-5355)
 * Make upgradeSSTable skip current version sstables by default (CASSANDRA-5366)
 * Optimize min/max timestamp collection (CASSANDRA-5373)
 * Invalid streamId in cql binary protocol when using invalid CL 
   (CASSANDRA-5164)
 * Fix validation for IN where clauses with collections (CASSANDRA-5376)
 * Copy resultSet on count query to avoid ConcurrentModificationException 
   (CASSANDRA-5382)
 * Correctly typecheck in CQL3 even with ReversedType (CASSANDRA-5386)
 * Fix streaming compressed files when using encryption (CASSANDRA-5391)
 * cassandra-all 1.2.0 pom missing netty dependency (CASSANDRA-5392)
 * Fix writetime/ttl functions on null values (CASSANDRA-5341)
 * Fix NPE during cql3 select with token() (CASSANDRA-5404)
 * IndexHelper.skipBloomFilters won't skip non-SHA filters (CASSANDRA-5385)
 * cqlsh: Print maps ordered by key, sort sets (CASSANDRA-5413)
 * Add null syntax support in CQL3 for inserts (CASSANDRA-3783)
 * Allow unauthenticated set_keyspace() calls (CASSANDRA-5423)
 * Fix potential incremental backups race (CASSANDRA-5410)
 * Fix prepared BATCH statements with batch-level timestamps (CASSANDRA-5415)
 * Allow overriding superuser setup delay (CASSANDRA-5430)
 * cassandra-shuffle with JMX usernames and passwords (CASSANDRA-5431)
Merged from 1.1:
 * cli: Quote ks and cf names in schema output when needed (CASSANDRA-5052)
 * Fix bad default for min/max timestamp in SSTableMetadata (CASSANDRA-5372)
 * Fix cf name extraction from manifest in Directories.migrateFile() 
   (CASSANDRA-5242)
 * Support pluggable internode authentication (CASSANDRA-5401)


1.2.3
 * add check for sstable overlap within a level on startup (CASSANDRA-5327)
 * replace ipv6 colons in jmx object names (CASSANDRA-5298, 5328)
 * Avoid allocating SSTableBoundedScanner during repair when the range does 
   not intersect the sstable (CASSANDRA-5249)
 * Don't lowercase property map keys (this breaks NTS) (CASSANDRA-5292)
 * Fix composite comparator with super columns (CASSANDRA-5287)
 * Fix insufficient validation of UPDATE queries against counter cfs
   (CASSANDRA-5300)
 * Fix PropertyFileSnitch default DC/Rack behavior (CASSANDRA-5285)
 * Handle null values when executing prepared statement (CASSANDRA-5081)
 * Add netty to pom dependencies (CASSANDRA-5181)
 * Include type arguments in Thrift CQLPreparedResult (CASSANDRA-5311)
 * Fix compaction not removing columns when bf_fp_ratio is 1 (CASSANDRA-5182)
 * cli: Warn about missing CQL3 tables in schema descriptions (CASSANDRA-5309)
 * Re-enable unknown option in replication/compaction strategies option for
   backward compatibility (CASSANDRA-4795)
 * Add binary protocol support to stress (CASSANDRA-4993)
 * cqlsh: Fix COPY FROM value quoting and null handling (CASSANDRA-5305)
 * Fix repair -pr for vnodes (CASSANDRA-5329)
 * Relax CL for auth queries for non-default users (CASSANDRA-5310)
 * Fix AssertionError during repair (CASSANDRA-5245)
 * Don't announce migrations to pre-1.2 nodes (CASSANDRA-5334)
Merged from 1.1:
 * Update offline scrub for 1.0 -> 1.1 directory structure (CASSANDRA-5195)
 * add tmp flag to Descriptor hashcode (CASSANDRA-4021)
 * fix logging of "Found table data in data directories" when only system tables
   are present (CASSANDRA-5289)
 * cli: Add JMX authentication support (CASSANDRA-5080)
 * nodetool: ability to repair specific range (CASSANDRA-5280)
 * Fix possible assertion triggered in SliceFromReadCommand (CASSANDRA-5284)
 * cqlsh: Add inet type support on Windows (ipv4-only) (CASSANDRA-4801)
 * Fix race when initializing ColumnFamilyStore (CASSANDRA-5350)
 * Add UseTLAB JVM flag (CASSANDRA-5361)


1.2.2
 * fix potential for multiple concurrent compactions of the same sstables
   (CASSANDRA-5256)
 * avoid no-op caching of byte[] on commitlog append (CASSANDRA-5199)
 * fix symlinks under data dir not working (CASSANDRA-5185)
 * fix bug in compact storage metadata handling (CASSANDRA-5189)
 * Validate login for USE queries (CASSANDRA-5207)
 * cli: remove default username and password (CASSANDRA-5208)
 * configure populate_io_cache_on_flush per-CF (CASSANDRA-4694)
 * allow configuration of internode socket buffer (CASSANDRA-3378)
 * Make sstable directory picking blacklist-aware again (CASSANDRA-5193)
 * Correctly expire gossip states for edge cases (CASSANDRA-5216)
 * Improve handling of directory creation failures (CASSANDRA-5196)
 * Expose secondary indicies to the rest of nodetool (CASSANDRA-4464)
 * Binary protocol: avoid sending notification for 0.0.0.0 (CASSANDRA-5227)
 * add UseCondCardMark XX jvm settings on jdk 1.7 (CASSANDRA-4366)
 * CQL3 refactor to allow conversion function (CASSANDRA-5226)
 * Fix drop of sstables in some circumstance (CASSANDRA-5232)
 * Implement caching of authorization results (CASSANDRA-4295)
 * Add support for LZ4 compression (CASSANDRA-5038)
 * Fix missing columns in wide rows queries (CASSANDRA-5225)
 * Simplify auth setup and make system_auth ks alterable (CASSANDRA-5112)
 * Stop compactions from hanging during bootstrap (CASSANDRA-5244)
 * fix compressed streaming sending extra chunk (CASSANDRA-5105)
 * Add CQL3-based implementations of IAuthenticator and IAuthorizer
   (CASSANDRA-4898)
 * Fix timestamp-based tomstone removal logic (CASSANDRA-5248)
 * cli: Add JMX authentication support (CASSANDRA-5080)
 * Fix forceFlush behavior (CASSANDRA-5241)
 * cqlsh: Add username autocompletion (CASSANDRA-5231)
 * Fix CQL3 composite partition key error (CASSANDRA-5240)
 * Allow IN clause on last clustering key (CASSANDRA-5230)
Merged from 1.1:
 * fix start key/end token validation for wide row iteration (CASSANDRA-5168)
 * add ConfigHelper support for Thrift frame and max message sizes (CASSANDRA-5188)
 * fix nodetool repair not fail on node down (CASSANDRA-5203)
 * always collect tombstone hints (CASSANDRA-5068)
 * Fix error when sourcing file in cqlsh (CASSANDRA-5235)


1.2.1
 * stream undelivered hints on decommission (CASSANDRA-5128)
 * GossipingPropertyFileSnitch loads saved dc/rack info if needed (CASSANDRA-5133)
 * drain should flush system CFs too (CASSANDRA-4446)
 * add inter_dc_tcp_nodelay setting (CASSANDRA-5148)
 * re-allow wrapping ranges for start_token/end_token range pairitspwng (CASSANDRA-5106)
 * fix validation compaction of empty rows (CASSANDRA-5136)
 * nodetool methods to enable/disable hint storage/delivery (CASSANDRA-4750)
 * disallow bloom filter false positive chance of 0 (CASSANDRA-5013)
 * add threadpool size adjustment methods to JMXEnabledThreadPoolExecutor and 
   CompactionManagerMBean (CASSANDRA-5044)
 * fix hinting for dropped local writes (CASSANDRA-4753)
 * off-heap cache doesn't need mutable column container (CASSANDRA-5057)
 * apply disk_failure_policy to bad disks on initial directory creation 
   (CASSANDRA-4847)
 * Optimize name-based queries to use ArrayBackedSortedColumns (CASSANDRA-5043)
 * Fall back to old manifest if most recent is unparseable (CASSANDRA-5041)
 * pool [Compressed]RandomAccessReader objects on the partitioned read path
   (CASSANDRA-4942)
 * Add debug logging to list filenames processed by Directories.migrateFile 
   method (CASSANDRA-4939)
 * Expose black-listed directories via JMX (CASSANDRA-4848)
 * Log compaction merge counts (CASSANDRA-4894)
 * Minimize byte array allocation by AbstractData{Input,Output} (CASSANDRA-5090)
 * Add SSL support for the binary protocol (CASSANDRA-5031)
 * Allow non-schema system ks modification for shuffle to work (CASSANDRA-5097)
 * cqlsh: Add default limit to SELECT statements (CASSANDRA-4972)
 * cqlsh: fix DESCRIBE for 1.1 cfs in CQL3 (CASSANDRA-5101)
 * Correctly gossip with nodes >= 1.1.7 (CASSANDRA-5102)
 * Ensure CL guarantees on digest mismatch (CASSANDRA-5113)
 * Validate correctly selects on composite partition key (CASSANDRA-5122)
 * Fix exception when adding collection (CASSANDRA-5117)
 * Handle states for non-vnode clusters correctly (CASSANDRA-5127)
 * Refuse unrecognized replication and compaction strategy options (CASSANDRA-4795)
 * Pick the correct value validator in sstable2json for cql3 tables (CASSANDRA-5134)
 * Validate login for describe_keyspace, describe_keyspaces and set_keyspace
   (CASSANDRA-5144)
 * Fix inserting empty maps (CASSANDRA-5141)
 * Don't remove tokens from System table for node we know (CASSANDRA-5121)
 * fix streaming progress report for compresed files (CASSANDRA-5130)
 * Coverage analysis for low-CL queries (CASSANDRA-4858)
 * Stop interpreting dates as valid timeUUID value (CASSANDRA-4936)
 * Adds E notation for floating point numbers (CASSANDRA-4927)
 * Detect (and warn) unintentional use of the cql2 thrift methods when cql3 was
   intended (CASSANDRA-5172)
 * cli: Quote ks and cf names in schema output when needed (CASSANDRA-5052)
 * Fix cf name extraction from manifest in Directories.migrateFile() (CASSANDRA-5242)
 * Replace mistaken usage of commons-logging with slf4j (CASSANDRA-5464)
 * Ensure Jackson dependency matches lib (CASSANDRA-5126)
 * Expose droppable tombstone ratio stats over JMX (CASSANDRA-5159)
Merged from 1.1:
 * Simplify CompressedRandomAccessReader to work around JDK FD bug (CASSANDRA-5088)
 * Improve handling a changing target throttle rate mid-compaction (CASSANDRA-5087)
 * Pig: correctly decode row keys in widerow mode (CASSANDRA-5098)
 * nodetool repair command now prints progress (CASSANDRA-4767)
 * fix user defined compaction to run against 1.1 data directory (CASSANDRA-5118)
 * Fix CQL3 BATCH authorization caching (CASSANDRA-5145)
 * fix get_count returns incorrect value with TTL (CASSANDRA-5099)
 * better handling for mid-compaction failure (CASSANDRA-5137)
 * convert default marshallers list to map for better readability (CASSANDRA-5109)
 * fix ConcurrentModificationException in getBootstrapSource (CASSANDRA-5170)
 * fix sstable maxtimestamp for row deletes and pre-1.1.1 sstables (CASSANDRA-5153)
 * Fix thread growth on node removal (CASSANDRA-5175)
 * Make Ec2Region's datacenter name configurable (CASSANDRA-5155)


1.2.0
 * Disallow counters in collections (CASSANDRA-5082)
 * cqlsh: add unit tests (CASSANDRA-3920)
 * fix default bloom_filter_fp_chance for LeveledCompactionStrategy (CASSANDRA-5093)
Merged from 1.1:
 * add validation for get_range_slices with start_key and end_token (CASSANDRA-5089)


1.2.0-rc2
 * fix nodetool ownership display with vnodes (CASSANDRA-5065)
 * cqlsh: add DESCRIBE KEYSPACES command (CASSANDRA-5060)
 * Fix potential infinite loop when reloading CFS (CASSANDRA-5064)
 * Fix SimpleAuthorizer example (CASSANDRA-5072)
 * cqlsh: force CL.ONE for tracing and system.schema* queries (CASSANDRA-5070)
 * Includes cassandra-shuffle in the debian package (CASSANDRA-5058)
Merged from 1.1:
 * fix multithreaded compaction deadlock (CASSANDRA-4492)
 * fix temporarily missing schema after upgrade from pre-1.1.5 (CASSANDRA-5061)
 * Fix ALTER TABLE overriding compression options with defaults
   (CASSANDRA-4996, 5066)
 * fix specifying and altering crc_check_chance (CASSANDRA-5053)
 * fix Murmur3Partitioner ownership% calculation (CASSANDRA-5076)
 * Don't expire columns sooner than they should in 2ndary indexes (CASSANDRA-5079)


1.2-rc1
 * rename rpc_timeout settings to request_timeout (CASSANDRA-5027)
 * add BF with 0.1 FP to LCS by default (CASSANDRA-5029)
 * Fix preparing insert queries (CASSANDRA-5016)
 * Fix preparing queries with counter increment (CASSANDRA-5022)
 * Fix preparing updates with collections (CASSANDRA-5017)
 * Don't generate UUID based on other node address (CASSANDRA-5002)
 * Fix message when trying to alter a clustering key type (CASSANDRA-5012)
 * Update IAuthenticator to match the new IAuthorizer (CASSANDRA-5003)
 * Fix inserting only a key in CQL3 (CASSANDRA-5040)
 * Fix CQL3 token() function when used with strings (CASSANDRA-5050)
Merged from 1.1:
 * reduce log spam from invalid counter shards (CASSANDRA-5026)
 * Improve schema propagation performance (CASSANDRA-5025)
 * Fix for IndexHelper.IndexFor throws OOB Exception (CASSANDRA-5030)
 * cqlsh: make it possible to describe thrift CFs (CASSANDRA-4827)
 * cqlsh: fix timestamp formatting on some platforms (CASSANDRA-5046)


1.2-beta3
 * make consistency level configurable in cqlsh (CASSANDRA-4829)
 * fix cqlsh rendering of blob fields (CASSANDRA-4970)
 * fix cqlsh DESCRIBE command (CASSANDRA-4913)
 * save truncation position in system table (CASSANDRA-4906)
 * Move CompressionMetadata off-heap (CASSANDRA-4937)
 * allow CLI to GET cql3 columnfamily data (CASSANDRA-4924)
 * Fix rare race condition in getExpireTimeForEndpoint (CASSANDRA-4402)
 * acquire references to overlapping sstables during compaction so bloom filter
   doesn't get free'd prematurely (CASSANDRA-4934)
 * Don't share slice query filter in CQL3 SelectStatement (CASSANDRA-4928)
 * Separate tracing from Log4J (CASSANDRA-4861)
 * Exclude gcable tombstones from merkle-tree computation (CASSANDRA-4905)
 * Better printing of AbstractBounds for tracing (CASSANDRA-4931)
 * Optimize mostRecentTombstone check in CC.collectAllData (CASSANDRA-4883)
 * Change stream session ID to UUID to avoid collision from same node (CASSANDRA-4813)
 * Use Stats.db when bulk loading if present (CASSANDRA-4957)
 * Skip repair on system_trace and keyspaces with RF=1 (CASSANDRA-4956)
 * (cql3) Remove arbitrary SELECT limit (CASSANDRA-4918)
 * Correctly handle prepared operation on collections (CASSANDRA-4945)
 * Fix CQL3 LIMIT (CASSANDRA-4877)
 * Fix Stress for CQL3 (CASSANDRA-4979)
 * Remove cassandra specific exceptions from JMX interface (CASSANDRA-4893)
 * (CQL3) Force using ALLOW FILTERING on potentially inefficient queries (CASSANDRA-4915)
 * (cql3) Fix adding column when the table has collections (CASSANDRA-4982)
 * (cql3) Fix allowing collections with compact storage (CASSANDRA-4990)
 * (cql3) Refuse ttl/writetime function on collections (CASSANDRA-4992)
 * Replace IAuthority with new IAuthorizer (CASSANDRA-4874)
 * clqsh: fix KEY pseudocolumn escaping when describing Thrift tables
   in CQL3 mode (CASSANDRA-4955)
 * add basic authentication support for Pig CassandraStorage (CASSANDRA-3042)
 * fix CQL2 ALTER TABLE compaction_strategy_class altering (CASSANDRA-4965)
Merged from 1.1:
 * Fall back to old describe_splits if d_s_ex is not available (CASSANDRA-4803)
 * Improve error reporting when streaming ranges fail (CASSANDRA-5009)
 * Fix cqlsh timestamp formatting of timezone info (CASSANDRA-4746)
 * Fix assertion failure with leveled compaction (CASSANDRA-4799)
 * Check for null end_token in get_range_slice (CASSANDRA-4804)
 * Remove all remnants of removed nodes (CASSANDRA-4840)
 * Add aut-reloading of the log4j file in debian package (CASSANDRA-4855)
 * Fix estimated row cache entry size (CASSANDRA-4860)
 * reset getRangeSlice filter after finishing a row for get_paged_slice
   (CASSANDRA-4919)
 * expunge row cache post-truncate (CASSANDRA-4940)
 * Allow static CF definition with compact storage (CASSANDRA-4910)
 * Fix endless loop/compaction of schema_* CFs due to broken timestamps (CASSANDRA-4880)
 * Fix 'wrong class type' assertion in CounterColumn (CASSANDRA-4976)


1.2-beta2
 * fp rate of 1.0 disables BF entirely; LCS defaults to 1.0 (CASSANDRA-4876)
 * off-heap bloom filters for row keys (CASSANDRA_4865)
 * add extension point for sstable components (CASSANDRA-4049)
 * improve tracing output (CASSANDRA-4852, 4862)
 * make TRACE verb droppable (CASSANDRA-4672)
 * fix BulkLoader recognition of CQL3 columnfamilies (CASSANDRA-4755)
 * Sort commitlog segments for replay by id instead of mtime (CASSANDRA-4793)
 * Make hint delivery asynchronous (CASSANDRA-4761)
 * Pluggable Thrift transport factories for CLI and cqlsh (CASSANDRA-4609, 4610)
 * cassandra-cli: allow Double value type to be inserted to a column (CASSANDRA-4661)
 * Add ability to use custom TServerFactory implementations (CASSANDRA-4608)
 * optimize batchlog flushing to skip successful batches (CASSANDRA-4667)
 * include metadata for system keyspace itself in schema tables (CASSANDRA-4416)
 * add check to PropertyFileSnitch to verify presence of location for
   local node (CASSANDRA-4728)
 * add PBSPredictor consistency modeler (CASSANDRA-4261)
 * remove vestiges of Thrift unframed mode (CASSANDRA-4729)
 * optimize single-row PK lookups (CASSANDRA-4710)
 * adjust blockFor calculation to account for pending ranges due to node 
   movement (CASSANDRA-833)
 * Change CQL version to 3.0.0 and stop accepting 3.0.0-beta1 (CASSANDRA-4649)
 * (CQL3) Make prepared statement global instead of per connection 
   (CASSANDRA-4449)
 * Fix scrubbing of CQL3 created tables (CASSANDRA-4685)
 * (CQL3) Fix validation when using counter and regular columns in the same 
   table (CASSANDRA-4706)
 * Fix bug starting Cassandra with simple authentication (CASSANDRA-4648)
 * Add support for batchlog in CQL3 (CASSANDRA-4545, 4738)
 * Add support for multiple column family outputs in CFOF (CASSANDRA-4208)
 * Support repairing only the local DC nodes (CASSANDRA-4747)
 * Use rpc_address for binary protocol and change default port (CASSANDRA-4751)
 * Fix use of collections in prepared statements (CASSANDRA-4739)
 * Store more information into peers table (CASSANDRA-4351, 4814)
 * Configurable bucket size for size tiered compaction (CASSANDRA-4704)
 * Run leveled compaction in parallel (CASSANDRA-4310)
 * Fix potential NPE during CFS reload (CASSANDRA-4786)
 * Composite indexes may miss results (CASSANDRA-4796)
 * Move consistency level to the protocol level (CASSANDRA-4734, 4824)
 * Fix Subcolumn slice ends not respected (CASSANDRA-4826)
 * Fix Assertion error in cql3 select (CASSANDRA-4783)
 * Fix list prepend logic (CQL3) (CASSANDRA-4835)
 * Add booleans as literals in CQL3 (CASSANDRA-4776)
 * Allow renaming PK columns in CQL3 (CASSANDRA-4822)
 * Fix binary protocol NEW_NODE event (CASSANDRA-4679)
 * Fix potential infinite loop in tombstone compaction (CASSANDRA-4781)
 * Remove system tables accounting from schema (CASSANDRA-4850)
 * (cql3) Force provided columns in clustering key order in 
   'CLUSTERING ORDER BY' (CASSANDRA-4881)
 * Fix composite index bug (CASSANDRA-4884)
 * Fix short read protection for CQL3 (CASSANDRA-4882)
 * Add tracing support to the binary protocol (CASSANDRA-4699)
 * (cql3) Don't allow prepared marker inside collections (CASSANDRA-4890)
 * Re-allow order by on non-selected columns (CASSANDRA-4645)
 * Bug when composite index is created in a table having collections (CASSANDRA-4909)
 * log index scan subject in CompositesSearcher (CASSANDRA-4904)
Merged from 1.1:
 * add get[Row|Key]CacheEntries to CacheServiceMBean (CASSANDRA-4859)
 * fix get_paged_slice to wrap to next row correctly (CASSANDRA-4816)
 * fix indexing empty column values (CASSANDRA-4832)
 * allow JdbcDate to compose null Date objects (CASSANDRA-4830)
 * fix possible stackoverflow when compacting 1000s of sstables
   (CASSANDRA-4765)
 * fix wrong leveled compaction progress calculation (CASSANDRA-4807)
 * add a close() method to CRAR to prevent leaking file descriptors (CASSANDRA-4820)
 * fix potential infinite loop in get_count (CASSANDRA-4833)
 * fix compositeType.{get/from}String methods (CASSANDRA-4842)
 * (CQL) fix CREATE COLUMNFAMILY permissions check (CASSANDRA-4864)
 * Fix DynamicCompositeType same type comparison (CASSANDRA-4711)
 * Fix duplicate SSTable reference when stream session failed (CASSANDRA-3306)
 * Allow static CF definition with compact storage (CASSANDRA-4910)
 * Fix endless loop/compaction of schema_* CFs due to broken timestamps (CASSANDRA-4880)
 * Fix 'wrong class type' assertion in CounterColumn (CASSANDRA-4976)


1.2-beta1
 * add atomic_batch_mutate (CASSANDRA-4542, -4635)
 * increase default max_hint_window_in_ms to 3h (CASSANDRA-4632)
 * include message initiation time to replicas so they can more
   accurately drop timed-out requests (CASSANDRA-2858)
 * fix clientutil.jar dependencies (CASSANDRA-4566)
 * optimize WriteResponse (CASSANDRA-4548)
 * new metrics (CASSANDRA-4009)
 * redesign KEYS indexes to avoid read-before-write (CASSANDRA-2897)
 * debug tracing (CASSANDRA-1123)
 * parallelize row cache loading (CASSANDRA-4282)
 * Make compaction, flush JBOD-aware (CASSANDRA-4292)
 * run local range scans on the read stage (CASSANDRA-3687)
 * clean up ioexceptions (CASSANDRA-2116)
 * add disk_failure_policy (CASSANDRA-2118)
 * Introduce new json format with row level deletion (CASSANDRA-4054)
 * remove redundant "name" column from schema_keyspaces (CASSANDRA-4433)
 * improve "nodetool ring" handling of multi-dc clusters (CASSANDRA-3047)
 * update NTS calculateNaturalEndpoints to be O(N log N) (CASSANDRA-3881)
 * split up rpc timeout by operation type (CASSANDRA-2819)
 * rewrite key cache save/load to use only sequential i/o (CASSANDRA-3762)
 * update MS protocol with a version handshake + broadcast address id
   (CASSANDRA-4311)
 * multithreaded hint replay (CASSANDRA-4189)
 * add inter-node message compression (CASSANDRA-3127)
 * remove COPP (CASSANDRA-2479)
 * Track tombstone expiration and compact when tombstone content is
   higher than a configurable threshold, default 20% (CASSANDRA-3442, 4234)
 * update MurmurHash to version 3 (CASSANDRA-2975)
 * (CLI) track elapsed time for `delete' operation (CASSANDRA-4060)
 * (CLI) jline version is bumped to 1.0 to properly  support
   'delete' key function (CASSANDRA-4132)
 * Save IndexSummary into new SSTable 'Summary' component (CASSANDRA-2392, 4289)
 * Add support for range tombstones (CASSANDRA-3708)
 * Improve MessagingService efficiency (CASSANDRA-3617)
 * Avoid ID conflicts from concurrent schema changes (CASSANDRA-3794)
 * Set thrift HSHA server thread limit to unlimited by default (CASSANDRA-4277)
 * Avoids double serialization of CF id in RowMutation messages
   (CASSANDRA-4293)
 * stream compressed sstables directly with java nio (CASSANDRA-4297)
 * Support multiple ranges in SliceQueryFilter (CASSANDRA-3885)
 * Add column metadata to system column families (CASSANDRA-4018)
 * (cql3) Always use composite types by default (CASSANDRA-4329)
 * (cql3) Add support for set, map and list (CASSANDRA-3647)
 * Validate date type correctly (CASSANDRA-4441)
 * (cql3) Allow definitions with only a PK (CASSANDRA-4361)
 * (cql3) Add support for row key composites (CASSANDRA-4179)
 * improve DynamicEndpointSnitch by using reservoir sampling (CASSANDRA-4038)
 * (cql3) Add support for 2ndary indexes (CASSANDRA-3680)
 * (cql3) fix defining more than one PK to be invalid (CASSANDRA-4477)
 * remove schema agreement checking from all external APIs (Thrift, CQL and CQL3) (CASSANDRA-4487)
 * add Murmur3Partitioner and make it default for new installations (CASSANDRA-3772, 4621)
 * (cql3) update pseudo-map syntax to use map syntax (CASSANDRA-4497)
 * Finer grained exceptions hierarchy and provides error code with exceptions (CASSANDRA-3979)
 * Adds events push to binary protocol (CASSANDRA-4480)
 * Rewrite nodetool help (CASSANDRA-2293)
 * Make CQL3 the default for CQL (CASSANDRA-4640)
 * update stress tool to be able to use CQL3 (CASSANDRA-4406)
 * Accept all thrift update on CQL3 cf but don't expose their metadata (CASSANDRA-4377)
 * Replace Throttle with Guava's RateLimiter for HintedHandOff (CASSANDRA-4541)
 * fix counter add/get using CQL2 and CQL3 in stress tool (CASSANDRA-4633)
 * Add sstable count per level to cfstats (CASSANDRA-4537)
 * (cql3) Add ALTER KEYSPACE statement (CASSANDRA-4611)
 * (cql3) Allow defining default consistency levels (CASSANDRA-4448)
 * (cql3) Fix queries using LIMIT missing results (CASSANDRA-4579)
 * fix cross-version gossip messaging (CASSANDRA-4576)
 * added inet data type (CASSANDRA-4627)


1.1.6
 * Wait for writes on synchronous read digest mismatch (CASSANDRA-4792)
 * fix commitlog replay for nanotime-infected sstables (CASSANDRA-4782)
 * preflight check ttl for maximum of 20 years (CASSANDRA-4771)
 * (Pig) fix widerow input with single column rows (CASSANDRA-4789)
 * Fix HH to compact with correct gcBefore, which avoids wiping out
   undelivered hints (CASSANDRA-4772)
 * LCS will merge up to 32 L0 sstables as intended (CASSANDRA-4778)
 * NTS will default unconfigured DC replicas to zero (CASSANDRA-4675)
 * use default consistency level in counter validation if none is
   explicitly provide (CASSANDRA-4700)
 * Improve IAuthority interface by introducing fine-grained
   access permissions and grant/revoke commands (CASSANDRA-4490, 4644)
 * fix assumption error in CLI when updating/describing keyspace 
   (CASSANDRA-4322)
 * Adds offline sstablescrub to debian packaging (CASSANDRA-4642)
 * Automatic fixing of overlapping leveled sstables (CASSANDRA-4644)
 * fix error when using ORDER BY with extended selections (CASSANDRA-4689)
 * (CQL3) Fix validation for IN queries for non-PK cols (CASSANDRA-4709)
 * fix re-created keyspace disappering after 1.1.5 upgrade 
   (CASSANDRA-4698, 4752)
 * (CLI) display elapsed time in 2 fraction digits (CASSANDRA-3460)
 * add authentication support to sstableloader (CASSANDRA-4712)
 * Fix CQL3 'is reversed' logic (CASSANDRA-4716, 4759)
 * (CQL3) Don't return ReversedType in result set metadata (CASSANDRA-4717)
 * Backport adding AlterKeyspace statement (CASSANDRA-4611)
 * (CQL3) Correcty accept upper-case data types (CASSANDRA-4770)
 * Add binary protocol events for schema changes (CASSANDRA-4684)
Merged from 1.0:
 * Switch from NBHM to CHM in MessagingService's callback map, which
   prevents OOM in long-running instances (CASSANDRA-4708)


1.1.5
 * add SecondaryIndex.reload API (CASSANDRA-4581)
 * use millis + atomicint for commitlog segment creation instead of
   nanotime, which has issues under some hypervisors (CASSANDRA-4601)
 * fix FD leak in slice queries (CASSANDRA-4571)
 * avoid recursion in leveled compaction (CASSANDRA-4587)
 * increase stack size under Java7 to 180K
 * Log(info) schema changes (CASSANDRA-4547)
 * Change nodetool setcachecapcity to manipulate global caches (CASSANDRA-4563)
 * (cql3) fix setting compaction strategy (CASSANDRA-4597)
 * fix broken system.schema_* timestamps on system startup (CASSANDRA-4561)
 * fix wrong skip of cache saving (CASSANDRA-4533)
 * Avoid NPE when lost+found is in data dir (CASSANDRA-4572)
 * Respect five-minute flush moratorium after initial CL replay (CASSANDRA-4474)
 * Adds ntp as recommended in debian packaging (CASSANDRA-4606)
 * Configurable transport in CF Record{Reader|Writer} (CASSANDRA-4558)
 * (cql3) fix potential NPE with both equal and unequal restriction (CASSANDRA-4532)
 * (cql3) improves ORDER BY validation (CASSANDRA-4624)
 * Fix potential deadlock during counter writes (CASSANDRA-4578)
 * Fix cql error with ORDER BY when using IN (CASSANDRA-4612)
Merged from 1.0:
 * increase Xss to 160k to accomodate latest 1.6 JVMs (CASSANDRA-4602)
 * fix toString of hint destination tokens (CASSANDRA-4568)
 * Fix multiple values for CurrentLocal NodeID (CASSANDRA-4626)


1.1.4
 * fix offline scrub to catch >= out of order rows (CASSANDRA-4411)
 * fix cassandra-env.sh on RHEL and other non-dash-based systems 
   (CASSANDRA-4494)
Merged from 1.0:
 * (Hadoop) fix setting key length for old-style mapred api (CASSANDRA-4534)
 * (Hadoop) fix iterating through a resultset consisting entirely
   of tombstoned rows (CASSANDRA-4466)


1.1.3
 * (cqlsh) add COPY TO (CASSANDRA-4434)
 * munmap commitlog segments before rename (CASSANDRA-4337)
 * (JMX) rename getRangeKeySample to sampleKeyRange to avoid returning
   multi-MB results as an attribute (CASSANDRA-4452)
 * flush based on data size, not throughput; overwritten columns no 
   longer artificially inflate liveRatio (CASSANDRA-4399)
 * update default commitlog segment size to 32MB and total commitlog
   size to 32/1024 MB for 32/64 bit JVMs, respectively (CASSANDRA-4422)
 * avoid using global partitioner to estimate ranges in index sstables
   (CASSANDRA-4403)
 * restore pre-CASSANDRA-3862 approach to removing expired tombstones
   from row cache during compaction (CASSANDRA-4364)
 * (stress) support for CQL prepared statements (CASSANDRA-3633)
 * Correctly catch exception when Snappy cannot be loaded (CASSANDRA-4400)
 * (cql3) Support ORDER BY when IN condition is given in WHERE clause (CASSANDRA-4327)
 * (cql3) delete "component_index" column on DROP TABLE call (CASSANDRA-4420)
 * change nanoTime() to currentTimeInMillis() in schema related code (CASSANDRA-4432)
 * add a token generation tool (CASSANDRA-3709)
 * Fix LCS bug with sstable containing only 1 row (CASSANDRA-4411)
 * fix "Can't Modify Index Name" problem on CF update (CASSANDRA-4439)
 * Fix assertion error in getOverlappingSSTables during repair (CASSANDRA-4456)
 * fix nodetool's setcompactionthreshold command (CASSANDRA-4455)
 * Ensure compacted files are never used, to avoid counter overcount (CASSANDRA-4436)
Merged from 1.0:
 * Push the validation of secondary index values to the SecondaryIndexManager (CASSANDRA-4240)
 * allow dropping columns shadowed by not-yet-expired supercolumn or row
   tombstones in PrecompactedRow (CASSANDRA-4396)


1.1.2
 * Fix cleanup not deleting index entries (CASSANDRA-4379)
 * Use correct partitioner when saving + loading caches (CASSANDRA-4331)
 * Check schema before trying to export sstable (CASSANDRA-2760)
 * Raise a meaningful exception instead of NPE when PFS encounters
   an unconfigured node + no default (CASSANDRA-4349)
 * fix bug in sstable blacklisting with LCS (CASSANDRA-4343)
 * LCS no longer promotes tiny sstables out of L0 (CASSANDRA-4341)
 * skip tombstones during hint replay (CASSANDRA-4320)
 * fix NPE in compactionstats (CASSANDRA-4318)
 * enforce 1m min keycache for auto (CASSANDRA-4306)
 * Have DeletedColumn.isMFD always return true (CASSANDRA-4307)
 * (cql3) exeption message for ORDER BY constraints said primary filter can be
    an IN clause, which is misleading (CASSANDRA-4319)
 * (cql3) Reject (not yet supported) creation of 2ndardy indexes on tables with
   composite primary keys (CASSANDRA-4328)
 * Set JVM stack size to 160k for java 7 (CASSANDRA-4275)
 * cqlsh: add COPY command to load data from CSV flat files (CASSANDRA-4012)
 * CFMetaData.fromThrift to throw ConfigurationException upon error (CASSANDRA-4353)
 * Use CF comparator to sort indexed columns in SecondaryIndexManager
   (CASSANDRA-4365)
 * add strategy_options to the KSMetaData.toString() output (CASSANDRA-4248)
 * (cql3) fix range queries containing unqueried results (CASSANDRA-4372)
 * (cql3) allow updating column_alias types (CASSANDRA-4041)
 * (cql3) Fix deletion bug (CASSANDRA-4193)
 * Fix computation of overlapping sstable for leveled compaction (CASSANDRA-4321)
 * Improve scrub and allow to run it offline (CASSANDRA-4321)
 * Fix assertionError in StorageService.bulkLoad (CASSANDRA-4368)
 * (cqlsh) add option to authenticate to a keyspace at startup (CASSANDRA-4108)
 * (cqlsh) fix ASSUME functionality (CASSANDRA-4352)
 * Fix ColumnFamilyRecordReader to not return progress > 100% (CASSANDRA-3942)
Merged from 1.0:
 * Set gc_grace on index CF to 0 (CASSANDRA-4314)


1.1.1
 * add populate_io_cache_on_flush option (CASSANDRA-2635)
 * allow larger cache capacities than 2GB (CASSANDRA-4150)
 * add getsstables command to nodetool (CASSANDRA-4199)
 * apply parent CF compaction settings to secondary index CFs (CASSANDRA-4280)
 * preserve commitlog size cap when recycling segments at startup
   (CASSANDRA-4201)
 * (Hadoop) fix split generation regression (CASSANDRA-4259)
 * ignore min/max compactions settings in LCS, while preserving
   behavior that min=max=0 disables autocompaction (CASSANDRA-4233)
 * log number of rows read from saved cache (CASSANDRA-4249)
 * calculate exact size required for cleanup operations (CASSANDRA-1404)
 * avoid blocking additional writes during flush when the commitlog
   gets behind temporarily (CASSANDRA-1991)
 * enable caching on index CFs based on data CF cache setting (CASSANDRA-4197)
 * warn on invalid replication strategy creation options (CASSANDRA-4046)
 * remove [Freeable]Memory finalizers (CASSANDRA-4222)
 * include tombstone size in ColumnFamily.size, which can prevent OOM
   during sudden mass delete operations by yielding a nonzero liveRatio
   (CASSANDRA-3741)
 * Open 1 sstableScanner per level for leveled compaction (CASSANDRA-4142)
 * Optimize reads when row deletion timestamps allow us to restrict
   the set of sstables we check (CASSANDRA-4116)
 * add support for commitlog archiving and point-in-time recovery
   (CASSANDRA-3690)
 * avoid generating redundant compaction tasks during streaming
   (CASSANDRA-4174)
 * add -cf option to nodetool snapshot, and takeColumnFamilySnapshot to
   StorageService mbean (CASSANDRA-556)
 * optimize cleanup to drop entire sstables where possible (CASSANDRA-4079)
 * optimize truncate when autosnapshot is disabled (CASSANDRA-4153)
 * update caches to use byte[] keys to reduce memory overhead (CASSANDRA-3966)
 * add column limit to cli (CASSANDRA-3012, 4098)
 * clean up and optimize DataOutputBuffer, used by CQL compression and
   CompositeType (CASSANDRA-4072)
 * optimize commitlog checksumming (CASSANDRA-3610)
 * identify and blacklist corrupted SSTables from future compactions 
   (CASSANDRA-2261)
 * Move CfDef and KsDef validation out of thrift (CASSANDRA-4037)
 * Expose API to repair a user provided range (CASSANDRA-3912)
 * Add way to force the cassandra-cli to refresh its schema (CASSANDRA-4052)
 * Avoid having replicate on write tasks stacking up at CL.ONE (CASSANDRA-2889)
 * (cql3) Backwards compatibility for composite comparators in non-cql3-aware
   clients (CASSANDRA-4093)
 * (cql3) Fix order by for reversed queries (CASSANDRA-4160)
 * (cql3) Add ReversedType support (CASSANDRA-4004)
 * (cql3) Add timeuuid type (CASSANDRA-4194)
 * (cql3) Minor fixes (CASSANDRA-4185)
 * (cql3) Fix prepared statement in BATCH (CASSANDRA-4202)
 * (cql3) Reduce the list of reserved keywords (CASSANDRA-4186)
 * (cql3) Move max/min compaction thresholds to compaction strategy options
   (CASSANDRA-4187)
 * Fix exception during move when localhost is the only source (CASSANDRA-4200)
 * (cql3) Allow paging through non-ordered partitioner results (CASSANDRA-3771)
 * (cql3) Fix drop index (CASSANDRA-4192)
 * (cql3) Don't return range ghosts anymore (CASSANDRA-3982)
 * fix re-creating Keyspaces/ColumnFamilies with the same name as dropped
   ones (CASSANDRA-4219)
 * fix SecondaryIndex LeveledManifest save upon snapshot (CASSANDRA-4230)
 * fix missing arrayOffset in FBUtilities.hash (CASSANDRA-4250)
 * (cql3) Add name of parameters in CqlResultSet (CASSANDRA-4242)
 * (cql3) Correctly validate order by queries (CASSANDRA-4246)
 * rename stress to cassandra-stress for saner packaging (CASSANDRA-4256)
 * Fix exception on colum metadata with non-string comparator (CASSANDRA-4269)
 * Check for unknown/invalid compression options (CASSANDRA-4266)
 * (cql3) Adds simple access to column timestamp and ttl (CASSANDRA-4217)
 * (cql3) Fix range queries with secondary indexes (CASSANDRA-4257)
 * Better error messages from improper input in cli (CASSANDRA-3865)
 * Try to stop all compaction upon Keyspace or ColumnFamily drop (CASSANDRA-4221)
 * (cql3) Allow keyspace properties to contain hyphens (CASSANDRA-4278)
 * (cql3) Correctly validate keyspace access in create table (CASSANDRA-4296)
 * Avoid deadlock in migration stage (CASSANDRA-3882)
 * Take supercolumn names and deletion info into account in memtable throughput
   (CASSANDRA-4264)
 * Add back backward compatibility for old style replication factor (CASSANDRA-4294)
 * Preserve compatibility with pre-1.1 index queries (CASSANDRA-4262)
Merged from 1.0:
 * Fix super columns bug where cache is not updated (CASSANDRA-4190)
 * fix maxTimestamp to include row tombstones (CASSANDRA-4116)
 * (CLI) properly handle quotes in create/update keyspace commands (CASSANDRA-4129)
 * Avoids possible deadlock during bootstrap (CASSANDRA-4159)
 * fix stress tool that hangs forever on timeout or error (CASSANDRA-4128)
 * stress tool to return appropriate exit code on failure (CASSANDRA-4188)
 * fix compaction NPE when out of disk space and assertions disabled
   (CASSANDRA-3985)
 * synchronize LCS getEstimatedTasks to avoid CME (CASSANDRA-4255)
 * ensure unique streaming session id's (CASSANDRA-4223)
 * kick off background compaction when min/max thresholds change 
   (CASSANDRA-4279)
 * improve ability of STCS.getBuckets to deal with 100s of 1000s of
   sstables, such as when convertinb back from LCS (CASSANDRA-4287)
 * Oversize integer in CQL throws NumberFormatException (CASSANDRA-4291)
 * fix 1.0.x node join to mixed version cluster, other nodes >= 1.1 (CASSANDRA-4195)
 * Fix LCS splitting sstable base on uncompressed size (CASSANDRA-4419)
 * Push the validation of secondary index values to the SecondaryIndexManager (CASSANDRA-4240)
 * Don't purge columns during upgradesstables (CASSANDRA-4462)
 * Make cqlsh work with piping (CASSANDRA-4113)
 * Validate arguments for nodetool decommission (CASSANDRA-4061)
 * Report thrift status in nodetool info (CASSANDRA-4010)


1.1.0-final
 * average a reduced liveRatio estimate with the previous one (CASSANDRA-4065)
 * Allow KS and CF names up to 48 characters (CASSANDRA-4157)
 * fix stress build (CASSANDRA-4140)
 * add time remaining estimate to nodetool compactionstats (CASSANDRA-4167)
 * (cql) fix NPE in cql3 ALTER TABLE (CASSANDRA-4163)
 * (cql) Add support for CL.TWO and CL.THREE in CQL (CASSANDRA-4156)
 * (cql) Fix type in CQL3 ALTER TABLE preventing update (CASSANDRA-4170)
 * (cql) Throw invalid exception from CQL3 on obsolete options (CASSANDRA-4171)
 * (cqlsh) fix recognizing uppercase SELECT keyword (CASSANDRA-4161)
 * Pig: wide row support (CASSANDRA-3909)
Merged from 1.0:
 * avoid streaming empty files with bulk loader if sstablewriter errors out
   (CASSANDRA-3946)


1.1-rc1
 * Include stress tool in binary builds (CASSANDRA-4103)
 * (Hadoop) fix wide row iteration when last row read was deleted
   (CASSANDRA-4154)
 * fix read_repair_chance to really default to 0.1 in the cli (CASSANDRA-4114)
 * Adds caching and bloomFilterFpChange to CQL options (CASSANDRA-4042)
 * Adds posibility to autoconfigure size of the KeyCache (CASSANDRA-4087)
 * fix KEYS index from skipping results (CASSANDRA-3996)
 * Remove sliced_buffer_size_in_kb dead option (CASSANDRA-4076)
 * make loadNewSStable preserve sstable version (CASSANDRA-4077)
 * Respect 1.0 cache settings as much as possible when upgrading 
   (CASSANDRA-4088)
 * relax path length requirement for sstable files when upgrading on 
   non-Windows platforms (CASSANDRA-4110)
 * fix terminination of the stress.java when errors were encountered
   (CASSANDRA-4128)
 * Move CfDef and KsDef validation out of thrift (CASSANDRA-4037)
 * Fix get_paged_slice (CASSANDRA-4136)
 * CQL3: Support slice with exclusive start and stop (CASSANDRA-3785)
Merged from 1.0:
 * support PropertyFileSnitch in bulk loader (CASSANDRA-4145)
 * add auto_snapshot option allowing disabling snapshot before drop/truncate
   (CASSANDRA-3710)
 * allow short snitch names (CASSANDRA-4130)


1.1-beta2
 * rename loaded sstables to avoid conflicts with local snapshots
   (CASSANDRA-3967)
 * start hint replay as soon as FD notifies that the target is back up
   (CASSANDRA-3958)
 * avoid unproductive deserializing of cached rows during compaction
   (CASSANDRA-3921)
 * fix concurrency issues with CQL keyspace creation (CASSANDRA-3903)
 * Show Effective Owership via Nodetool ring <keyspace> (CASSANDRA-3412)
 * Update ORDER BY syntax for CQL3 (CASSANDRA-3925)
 * Fix BulkRecordWriter to not throw NPE if reducer gets no map data from Hadoop (CASSANDRA-3944)
 * Fix bug with counters in super columns (CASSANDRA-3821)
 * Remove deprecated merge_shard_chance (CASSANDRA-3940)
 * add a convenient way to reset a node's schema (CASSANDRA-2963)
 * fix for intermittent SchemaDisagreementException (CASSANDRA-3884)
 * CLI `list <CF>` to limit number of columns and their order (CASSANDRA-3012)
 * ignore deprecated KsDef/CfDef/ColumnDef fields in native schema (CASSANDRA-3963)
 * CLI to report when unsupported column_metadata pair was given (CASSANDRA-3959)
 * reincarnate removed and deprecated KsDef/CfDef attributes (CASSANDRA-3953)
 * Fix race between writes and read for cache (CASSANDRA-3862)
 * perform static initialization of StorageProxy on start-up (CASSANDRA-3797)
 * support trickling fsync() on writes (CASSANDRA-3950)
 * expose counters for unavailable/timeout exceptions given to thrift clients (CASSANDRA-3671)
 * avoid quadratic startup time in LeveledManifest (CASSANDRA-3952)
 * Add type information to new schema_ columnfamilies and remove thrift
   serialization for schema (CASSANDRA-3792)
 * add missing column validator options to the CLI help (CASSANDRA-3926)
 * skip reading saved key cache if CF's caching strategy is NONE or ROWS_ONLY (CASSANDRA-3954)
 * Unify migration code (CASSANDRA-4017)
Merged from 1.0:
 * cqlsh: guess correct version of Python for Arch Linux (CASSANDRA-4090)
 * (CLI) properly handle quotes in create/update keyspace commands (CASSANDRA-4129)
 * Avoids possible deadlock during bootstrap (CASSANDRA-4159)
 * fix stress tool that hangs forever on timeout or error (CASSANDRA-4128)
 * Fix super columns bug where cache is not updated (CASSANDRA-4190)
 * stress tool to return appropriate exit code on failure (CASSANDRA-4188)


1.0.9
 * improve index sampling performance (CASSANDRA-4023)
 * always compact away deleted hints immediately after handoff (CASSANDRA-3955)
 * delete hints from dropped ColumnFamilies on handoff instead of
   erroring out (CASSANDRA-3975)
 * add CompositeType ref to the CLI doc for create/update column family (CASSANDRA-3980)
 * Pig: support Counter ColumnFamilies (CASSANDRA-3973)
 * Pig: Composite column support (CASSANDRA-3684)
 * Avoid NPE during repair when a keyspace has no CFs (CASSANDRA-3988)
 * Fix division-by-zero error on get_slice (CASSANDRA-4000)
 * don't change manifest level for cleanup, scrub, and upgradesstables
   operations under LeveledCompactionStrategy (CASSANDRA-3989, 4112)
 * fix race leading to super columns assertion failure (CASSANDRA-3957)
 * fix NPE on invalid CQL delete command (CASSANDRA-3755)
 * allow custom types in CLI's assume command (CASSANDRA-4081)
 * fix totalBytes count for parallel compactions (CASSANDRA-3758)
 * fix intermittent NPE in get_slice (CASSANDRA-4095)
 * remove unnecessary asserts in native code interfaces (CASSANDRA-4096)
 * Validate blank keys in CQL to avoid assertion errors (CASSANDRA-3612)
 * cqlsh: fix bad decoding of some column names (CASSANDRA-4003)
 * cqlsh: fix incorrect padding with unicode chars (CASSANDRA-4033)
 * Fix EC2 snitch incorrectly reporting region (CASSANDRA-4026)
 * Shut down thrift during decommission (CASSANDRA-4086)
 * Expose nodetool cfhistograms for 2ndary indexes (CASSANDRA-4063)
Merged from 0.8:
 * Fix ConcurrentModificationException in gossiper (CASSANDRA-4019)


1.1-beta1
 * (cqlsh)
   + add SOURCE and CAPTURE commands, and --file option (CASSANDRA-3479)
   + add ALTER COLUMNFAMILY WITH (CASSANDRA-3523)
   + bundle Python dependencies with Cassandra (CASSANDRA-3507)
   + added to Debian package (CASSANDRA-3458)
   + display byte data instead of erroring out on decode failure 
     (CASSANDRA-3874)
 * add nodetool rebuild_index (CASSANDRA-3583)
 * add nodetool rangekeysample (CASSANDRA-2917)
 * Fix streaming too much data during move operations (CASSANDRA-3639)
 * Nodetool and CLI connect to localhost by default (CASSANDRA-3568)
 * Reduce memory used by primary index sample (CASSANDRA-3743)
 * (Hadoop) separate input/output configurations (CASSANDRA-3197, 3765)
 * avoid returning internal Cassandra classes over JMX (CASSANDRA-2805)
 * add row-level isolation via SnapTree (CASSANDRA-2893)
 * Optimize key count estimation when opening sstable on startup
   (CASSANDRA-2988)
 * multi-dc replication optimization supporting CL > ONE (CASSANDRA-3577)
 * add command to stop compactions (CASSANDRA-1740, 3566, 3582)
 * multithreaded streaming (CASSANDRA-3494)
 * removed in-tree redhat spec (CASSANDRA-3567)
 * "defragment" rows for name-based queries under STCS, again (CASSANDRA-2503)
 * Recycle commitlog segments for improved performance 
   (CASSANDRA-3411, 3543, 3557, 3615)
 * update size-tiered compaction to prioritize small tiers (CASSANDRA-2407)
 * add message expiration logic to OutboundTcpConnection (CASSANDRA-3005)
 * off-heap cache to use sun.misc.Unsafe instead of JNA (CASSANDRA-3271)
 * EACH_QUORUM is only supported for writes (CASSANDRA-3272)
 * replace compactionlock use in schema migration by checking CFS.isValid
   (CASSANDRA-3116)
 * recognize that "SELECT first ... *" isn't really "SELECT *" (CASSANDRA-3445)
 * Use faster bytes comparison (CASSANDRA-3434)
 * Bulk loader is no longer a fat client, (HADOOP) bulk load output format
   (CASSANDRA-3045)
 * (Hadoop) add support for KeyRange.filter
 * remove assumption that keys and token are in bijection
   (CASSANDRA-1034, 3574, 3604)
 * always remove endpoints from delevery queue in HH (CASSANDRA-3546)
 * fix race between cf flush and its 2ndary indexes flush (CASSANDRA-3547)
 * fix potential race in AES when a repair fails (CASSANDRA-3548)
 * Remove columns shadowed by a deleted container even when we cannot purge
   (CASSANDRA-3538)
 * Improve memtable slice iteration performance (CASSANDRA-3545)
 * more efficient allocation of small bloom filters (CASSANDRA-3618)
 * Use separate writer thread in SSTableSimpleUnsortedWriter (CASSANDRA-3619)
 * fsync the directory after new sstable or commitlog segment are created (CASSANDRA-3250)
 * fix minor issues reported by FindBugs (CASSANDRA-3658)
 * global key/row caches (CASSANDRA-3143, 3849)
 * optimize memtable iteration during range scan (CASSANDRA-3638)
 * introduce 'crc_check_chance' in CompressionParameters to support
   a checksum percentage checking chance similarly to read-repair (CASSANDRA-3611)
 * a way to deactivate global key/row cache on per-CF basis (CASSANDRA-3667)
 * fix LeveledCompactionStrategy broken because of generation pre-allocation
   in LeveledManifest (CASSANDRA-3691)
 * finer-grained control over data directories (CASSANDRA-2749)
 * Fix ClassCastException during hinted handoff (CASSANDRA-3694)
 * Upgrade Thrift to 0.7 (CASSANDRA-3213)
 * Make stress.java insert operation to use microseconds (CASSANDRA-3725)
 * Allows (internally) doing a range query with a limit of columns instead of
   rows (CASSANDRA-3742)
 * Allow rangeSlice queries to be start/end inclusive/exclusive (CASSANDRA-3749)
 * Fix BulkLoader to support new SSTable layout and add stream
   throttling to prevent an NPE when there is no yaml config (CASSANDRA-3752)
 * Allow concurrent schema migrations (CASSANDRA-1391, 3832)
 * Add SnapshotCommand to trigger snapshot on remote node (CASSANDRA-3721)
 * Make CFMetaData conversions to/from thrift/native schema inverses
   (CASSANDRA_3559)
 * Add initial code for CQL 3.0-beta (CASSANDRA-2474, 3781, 3753)
 * Add wide row support for ColumnFamilyInputFormat (CASSANDRA-3264)
 * Allow extending CompositeType comparator (CASSANDRA-3657)
 * Avoids over-paging during get_count (CASSANDRA-3798)
 * Add new command to rebuild a node without (repair) merkle tree calculations
   (CASSANDRA-3483, 3922)
 * respect not only row cache capacity but caching mode when
   trying to read data (CASSANDRA-3812)
 * fix system tests (CASSANDRA-3827)
 * CQL support for altering row key type in ALTER TABLE (CASSANDRA-3781)
 * turn compression on by default (CASSANDRA-3871)
 * make hexToBytes refuse invalid input (CASSANDRA-2851)
 * Make secondary indexes CF inherit compression and compaction from their
   parent CF (CASSANDRA-3877)
 * Finish cleanup up tombstone purge code (CASSANDRA-3872)
 * Avoid NPE on aboarted stream-out sessions (CASSANDRA-3904)
 * BulkRecordWriter throws NPE for counter columns (CASSANDRA-3906)
 * Support compression using BulkWriter (CASSANDRA-3907)


1.0.8
 * fix race between cleanup and flush on secondary index CFSes (CASSANDRA-3712)
 * avoid including non-queried nodes in rangeslice read repair
   (CASSANDRA-3843)
 * Only snapshot CF being compacted for snapshot_before_compaction 
   (CASSANDRA-3803)
 * Log active compactions in StatusLogger (CASSANDRA-3703)
 * Compute more accurate compaction score per level (CASSANDRA-3790)
 * Return InvalidRequest when using a keyspace that doesn't exist
   (CASSANDRA-3764)
 * disallow user modification of System keyspace (CASSANDRA-3738)
 * allow using sstable2json on secondary index data (CASSANDRA-3738)
 * (cqlsh) add DESCRIBE COLUMNFAMILIES (CASSANDRA-3586)
 * (cqlsh) format blobs correctly and use colors to improve output
   readability (CASSANDRA-3726)
 * synchronize BiMap of bootstrapping tokens (CASSANDRA-3417)
 * show index options in CLI (CASSANDRA-3809)
 * add optional socket timeout for streaming (CASSANDRA-3838)
 * fix truncate not to leave behind non-CFS backed secondary indexes
   (CASSANDRA-3844)
 * make CLI `show schema` to use output stream directly instead
   of StringBuilder (CASSANDRA-3842)
 * remove the wait on hint future during write (CASSANDRA-3870)
 * (cqlsh) ignore missing CfDef opts (CASSANDRA-3933)
 * (cqlsh) look for cqlshlib relative to realpath (CASSANDRA-3767)
 * Fix short read protection (CASSANDRA-3934)
 * Make sure infered and actual schema match (CASSANDRA-3371)
 * Fix NPE during HH delivery (CASSANDRA-3677)
 * Don't put boostrapping node in 'hibernate' status (CASSANDRA-3737)
 * Fix double quotes in windows bat files (CASSANDRA-3744)
 * Fix bad validator lookup (CASSANDRA-3789)
 * Fix soft reset in EC2MultiRegionSnitch (CASSANDRA-3835)
 * Don't leave zombie connections with THSHA thrift server (CASSANDRA-3867)
 * (cqlsh) fix deserialization of data (CASSANDRA-3874)
 * Fix removetoken force causing an inconsistent state (CASSANDRA-3876)
 * Fix ahndling of some types with Pig (CASSANDRA-3886)
 * Don't allow to drop the system keyspace (CASSANDRA-3759)
 * Make Pig deletes disabled by default and configurable (CASSANDRA-3628)
Merged from 0.8:
 * (Pig) fix CassandraStorage to use correct comparator in Super ColumnFamily
   case (CASSANDRA-3251)
 * fix thread safety issues in commitlog replay, primarily affecting
   systems with many (100s) of CF definitions (CASSANDRA-3751)
 * Fix relevant tombstone ignored with super columns (CASSANDRA-3875)


1.0.7
 * fix regression in HH page size calculation (CASSANDRA-3624)
 * retry failed stream on IOException (CASSANDRA-3686)
 * allow configuring bloom_filter_fp_chance (CASSANDRA-3497)
 * attempt hint delivery every ten minutes, or when failure detector
   notifies us that a node is back up, whichever comes first.  hint
   handoff throttle delay default changed to 1ms, from 50 (CASSANDRA-3554)
 * add nodetool setstreamthroughput (CASSANDRA-3571)
 * fix assertion when dropping a columnfamily with no sstables (CASSANDRA-3614)
 * more efficient allocation of small bloom filters (CASSANDRA-3618)
 * CLibrary.createHardLinkWithExec() to check for errors (CASSANDRA-3101)
 * Avoid creating empty and non cleaned writer during compaction (CASSANDRA-3616)
 * stop thrift service in shutdown hook so we can quiesce MessagingService
   (CASSANDRA-3335)
 * (CQL) compaction_strategy_options and compression_parameters for
   CREATE COLUMNFAMILY statement (CASSANDRA-3374)
 * Reset min/max compaction threshold when creating size tiered compaction
   strategy (CASSANDRA-3666)
 * Don't ignore IOException during compaction (CASSANDRA-3655)
 * Fix assertion error for CF with gc_grace=0 (CASSANDRA-3579)
 * Shutdown ParallelCompaction reducer executor after use (CASSANDRA-3711)
 * Avoid < 0 value for pending tasks in leveled compaction (CASSANDRA-3693)
 * (Hadoop) Support TimeUUID in Pig CassandraStorage (CASSANDRA-3327)
 * Check schema is ready before continuing boostrapping (CASSANDRA-3629)
 * Catch overflows during parsing of chunk_length_kb (CASSANDRA-3644)
 * Improve stream protocol mismatch errors (CASSANDRA-3652)
 * Avoid multiple thread doing HH to the same target (CASSANDRA-3681)
 * Add JMX property for rp_timeout_in_ms (CASSANDRA-2940)
 * Allow DynamicCompositeType to compare component of different types
   (CASSANDRA-3625)
 * Flush non-cfs backed secondary indexes (CASSANDRA-3659)
 * Secondary Indexes should report memory consumption (CASSANDRA-3155)
 * fix for SelectStatement start/end key are not set correctly
   when a key alias is involved (CASSANDRA-3700)
 * fix CLI `show schema` command insert of an extra comma in
   column_metadata (CASSANDRA-3714)
Merged from 0.8:
 * avoid logging (harmless) exception when GC takes < 1ms (CASSANDRA-3656)
 * prevent new nodes from thinking down nodes are up forever (CASSANDRA-3626)
 * use correct list of replicas for LOCAL_QUORUM reads when read repair
   is disabled (CASSANDRA-3696)
 * block on flush before compacting hints (may prevent OOM) (CASSANDRA-3733)


1.0.6
 * (CQL) fix cqlsh support for replicate_on_write (CASSANDRA-3596)
 * fix adding to leveled manifest after streaming (CASSANDRA-3536)
 * filter out unavailable cipher suites when using encryption (CASSANDRA-3178)
 * (HADOOP) add old-style api support for CFIF and CFRR (CASSANDRA-2799)
 * Support TimeUUIDType column names in Stress.java tool (CASSANDRA-3541)
 * (CQL) INSERT/UPDATE/DELETE/TRUNCATE commands should allow CF names to
   be qualified by keyspace (CASSANDRA-3419)
 * always remove endpoints from delevery queue in HH (CASSANDRA-3546)
 * fix race between cf flush and its 2ndary indexes flush (CASSANDRA-3547)
 * fix potential race in AES when a repair fails (CASSANDRA-3548)
 * fix default value validation usage in CLI SET command (CASSANDRA-3553)
 * Optimize componentsFor method for compaction and startup time
   (CASSANDRA-3532)
 * (CQL) Proper ColumnFamily metadata validation on CREATE COLUMNFAMILY 
   (CASSANDRA-3565)
 * fix compression "chunk_length_kb" option to set correct kb value for 
   thrift/avro (CASSANDRA-3558)
 * fix missing response during range slice repair (CASSANDRA-3551)
 * 'describe ring' moved from CLI to nodetool and available through JMX (CASSANDRA-3220)
 * add back partitioner to sstable metadata (CASSANDRA-3540)
 * fix NPE in get_count for counters (CASSANDRA-3601)
Merged from 0.8:
 * remove invalid assertion that table was opened before dropping it
   (CASSANDRA-3580)
 * range and index scans now only send requests to enough replicas to
   satisfy requested CL + RR (CASSANDRA-3598)
 * use cannonical host for local node in nodetool info (CASSANDRA-3556)
 * remove nonlocal DC write optimization since it only worked with
   CL.ONE or CL.LOCAL_QUORUM (CASSANDRA-3577, 3585)
 * detect misuses of CounterColumnType (CASSANDRA-3422)
 * turn off string interning in json2sstable, take 2 (CASSANDRA-2189)
 * validate compression parameters on add/update of the ColumnFamily 
   (CASSANDRA-3573)
 * Check for 0.0.0.0 is incorrect in CFIF (CASSANDRA-3584)
 * Increase vm.max_map_count in debian packaging (CASSANDRA-3563)
 * gossiper will never add itself to saved endpoints (CASSANDRA-3485)


1.0.5
 * revert CASSANDRA-3407 (see CASSANDRA-3540)
 * fix assertion error while forwarding writes to local nodes (CASSANDRA-3539)


1.0.4
 * fix self-hinting of timed out read repair updates and make hinted handoff
   less prone to OOMing a coordinator (CASSANDRA-3440)
 * expose bloom filter sizes via JMX (CASSANDRA-3495)
 * enforce RP tokens 0..2**127 (CASSANDRA-3501)
 * canonicalize paths exposed through JMX (CASSANDRA-3504)
 * fix "liveSize" stat when sstables are removed (CASSANDRA-3496)
 * add bloom filter FP rates to nodetool cfstats (CASSANDRA-3347)
 * record partitioner in sstable metadata component (CASSANDRA-3407)
 * add new upgradesstables nodetool command (CASSANDRA-3406)
 * skip --debug requirement to see common exceptions in CLI (CASSANDRA-3508)
 * fix incorrect query results due to invalid max timestamp (CASSANDRA-3510)
 * make sstableloader recognize compressed sstables (CASSANDRA-3521)
 * avoids race in OutboundTcpConnection in multi-DC setups (CASSANDRA-3530)
 * use SETLOCAL in cassandra.bat (CASSANDRA-3506)
 * fix ConcurrentModificationException in Table.all() (CASSANDRA-3529)
Merged from 0.8:
 * fix concurrence issue in the FailureDetector (CASSANDRA-3519)
 * fix array out of bounds error in counter shard removal (CASSANDRA-3514)
 * avoid dropping tombstones when they might still be needed to shadow
   data in a different sstable (CASSANDRA-2786)


1.0.3
 * revert name-based query defragmentation aka CASSANDRA-2503 (CASSANDRA-3491)
 * fix invalidate-related test failures (CASSANDRA-3437)
 * add next-gen cqlsh to bin/ (CASSANDRA-3188, 3131, 3493)
 * (CQL) fix handling of rows with no columns (CASSANDRA-3424, 3473)
 * fix querying supercolumns by name returning only a subset of
   subcolumns or old subcolumn versions (CASSANDRA-3446)
 * automatically compute sha1 sum for uncompressed data files (CASSANDRA-3456)
 * fix reading metadata/statistics component for version < h (CASSANDRA-3474)
 * add sstable forward-compatibility (CASSANDRA-3478)
 * report compression ratio in CFSMBean (CASSANDRA-3393)
 * fix incorrect size exception during streaming of counters (CASSANDRA-3481)
 * (CQL) fix for counter decrement syntax (CASSANDRA-3418)
 * Fix race introduced by CASSANDRA-2503 (CASSANDRA-3482)
 * Fix incomplete deletion of delivered hints (CASSANDRA-3466)
 * Avoid rescheduling compactions when no compaction was executed 
   (CASSANDRA-3484)
 * fix handling of the chunk_length_kb compression options (CASSANDRA-3492)
Merged from 0.8:
 * fix updating CF row_cache_provider (CASSANDRA-3414)
 * CFMetaData.convertToThrift method to set RowCacheProvider (CASSANDRA-3405)
 * acquire compactionlock during truncate (CASSANDRA-3399)
 * fix displaying cfdef entries for super columnfamilies (CASSANDRA-3415)
 * Make counter shard merging thread safe (CASSANDRA-3178)
 * Revert CASSANDRA-2855
 * Fix bug preventing the use of efficient cross-DC writes (CASSANDRA-3472)
 * `describe ring` command for CLI (CASSANDRA-3220)
 * (Hadoop) skip empty rows when entire row is requested, redux (CASSANDRA-2855)


1.0.2
 * "defragment" rows for name-based queries under STCS (CASSANDRA-2503)
 * Add timing information to cassandra-cli GET/SET/LIST queries (CASSANDRA-3326)
 * Only create one CompressionMetadata object per sstable (CASSANDRA-3427)
 * cleanup usage of StorageService.setMode() (CASSANDRA-3388)
 * Avoid large array allocation for compressed chunk offsets (CASSANDRA-3432)
 * fix DecimalType bytebuffer marshalling (CASSANDRA-3421)
 * fix bug that caused first column in per row indexes to be ignored 
   (CASSANDRA-3441)
 * add JMX call to clean (failed) repair sessions (CASSANDRA-3316)
 * fix sstableloader reference acquisition bug (CASSANDRA-3438)
 * fix estimated row size regression (CASSANDRA-3451)
 * make sure we don't return more columns than asked (CASSANDRA-3303, 3395)
Merged from 0.8:
 * acquire compactionlock during truncate (CASSANDRA-3399)
 * fix displaying cfdef entries for super columnfamilies (CASSANDRA-3415)


1.0.1
 * acquire references during index build to prevent delete problems
   on Windows (CASSANDRA-3314)
 * describe_ring should include datacenter/topology information (CASSANDRA-2882)
 * Thrift sockets are not properly buffered (CASSANDRA-3261)
 * performance improvement for bytebufferutil compare function (CASSANDRA-3286)
 * add system.versions ColumnFamily (CASSANDRA-3140)
 * reduce network copies (CASSANDRA-3333, 3373)
 * limit nodetool to 32MB of heap (CASSANDRA-3124)
 * (CQL) update parser to accept "timestamp" instead of "date" (CASSANDRA-3149)
 * Fix CLI `show schema` to include "compression_options" (CASSANDRA-3368)
 * Snapshot to include manifest under LeveledCompactionStrategy (CASSANDRA-3359)
 * (CQL) SELECT query should allow CF name to be qualified by keyspace (CASSANDRA-3130)
 * (CQL) Fix internal application error specifying 'using consistency ...'
   in lower case (CASSANDRA-3366)
 * fix Deflate compression when compression actually makes the data bigger
   (CASSANDRA-3370)
 * optimize UUIDGen to avoid lock contention on InetAddress.getLocalHost 
   (CASSANDRA-3387)
 * tolerate index being dropped mid-mutation (CASSANDRA-3334, 3313)
 * CompactionManager is now responsible for checking for new candidates
   post-task execution, enabling more consistent leveled compaction 
   (CASSANDRA-3391)
 * Cache HSHA threads (CASSANDRA-3372)
 * use CF/KS names as snapshot prefix for drop + truncate operations
   (CASSANDRA-2997)
 * Break bloom filters up to avoid heap fragmentation (CASSANDRA-2466)
 * fix cassandra hanging on jsvc stop (CASSANDRA-3302)
 * Avoid leveled compaction getting blocked on errors (CASSANDRA-3408)
 * Make reloading the compaction strategy safe (CASSANDRA-3409)
 * ignore 0.8 hints even if compaction begins before we try to purge
   them (CASSANDRA-3385)
 * remove procrun (bin\daemon) from Cassandra source tree and 
   artifacts (CASSANDRA-3331)
 * make cassandra compile under JDK7 (CASSANDRA-3275)
 * remove dependency of clientutil.jar to FBUtilities (CASSANDRA-3299)
 * avoid truncation errors by using long math on long values (CASSANDRA-3364)
 * avoid clock drift on some Windows machine (CASSANDRA-3375)
 * display cache provider in cli 'describe keyspace' command (CASSANDRA-3384)
 * fix incomplete topology information in describe_ring (CASSANDRA-3403)
 * expire dead gossip states based on time (CASSANDRA-2961)
 * improve CompactionTask extensibility (CASSANDRA-3330)
 * Allow one leveled compaction task to kick off another (CASSANDRA-3363)
 * allow encryption only between datacenters (CASSANDRA-2802)
Merged from 0.8:
 * fix truncate allowing data to be replayed post-restart (CASSANDRA-3297)
 * make iwriter final in IndexWriter to avoid NPE (CASSANDRA-2863)
 * (CQL) update grammar to require key clause in DELETE statement
   (CASSANDRA-3349)
 * (CQL) allow numeric keyspace names in USE statement (CASSANDRA-3350)
 * (Hadoop) skip empty rows when slicing the entire row (CASSANDRA-2855)
 * Fix handling of tombstone by SSTableExport/Import (CASSANDRA-3357)
 * fix ColumnIndexer to use long offsets (CASSANDRA-3358)
 * Improved CLI exceptions (CASSANDRA-3312)
 * Fix handling of tombstone by SSTableExport/Import (CASSANDRA-3357)
 * Only count compaction as active (for throttling) when they have
   successfully acquired the compaction lock (CASSANDRA-3344)
 * Display CLI version string on startup (CASSANDRA-3196)
 * (Hadoop) make CFIF try rpc_address or fallback to listen_address
   (CASSANDRA-3214)
 * (Hadoop) accept comma delimited lists of initial thrift connections
   (CASSANDRA-3185)
 * ColumnFamily min_compaction_threshold should be >= 2 (CASSANDRA-3342)
 * (Pig) add 0.8+ types and key validation type in schema (CASSANDRA-3280)
 * Fix completely removing column metadata using CLI (CASSANDRA-3126)
 * CLI `describe cluster;` output should be on separate lines for separate versions
   (CASSANDRA-3170)
 * fix changing durable_writes keyspace option during CF creation
   (CASSANDRA-3292)
 * avoid locking on update when no indexes are involved (CASSANDRA-3386)
 * fix assertionError during repair with ordered partitioners (CASSANDRA-3369)
 * correctly serialize key_validation_class for avro (CASSANDRA-3391)
 * don't expire counter tombstone after streaming (CASSANDRA-3394)
 * prevent nodes that failed to join from hanging around forever 
   (CASSANDRA-3351)
 * remove incorrect optimization from slice read path (CASSANDRA-3390)
 * Fix race in AntiEntropyService (CASSANDRA-3400)


1.0.0-final
 * close scrubbed sstable fd before deleting it (CASSANDRA-3318)
 * fix bug preventing obsolete commitlog segments from being removed
   (CASSANDRA-3269)
 * tolerate whitespace in seed CDL (CASSANDRA-3263)
 * Change default heap thresholds to max(min(1/2 ram, 1G), min(1/4 ram, 8GB))
   (CASSANDRA-3295)
 * Fix broken CompressedRandomAccessReaderTest (CASSANDRA-3298)
 * (CQL) fix type information returned for wildcard queries (CASSANDRA-3311)
 * add estimated tasks to LeveledCompactionStrategy (CASSANDRA-3322)
 * avoid including compaction cache-warming in keycache stats (CASSANDRA-3325)
 * run compaction and hinted handoff threads at MIN_PRIORITY (CASSANDRA-3308)
 * default hsha thrift server to cpu core count in rpc pool (CASSANDRA-3329)
 * add bin\daemon to binary tarball for Windows service (CASSANDRA-3331)
 * Fix places where uncompressed size of sstables was use in place of the
   compressed one (CASSANDRA-3338)
 * Fix hsha thrift server (CASSANDRA-3346)
 * Make sure repair only stream needed sstables (CASSANDRA-3345)


1.0.0-rc2
 * Log a meaningful warning when a node receives a message for a repair session
   that doesn't exist anymore (CASSANDRA-3256)
 * test for NUMA policy support as well as numactl presence (CASSANDRA-3245)
 * Fix FD leak when internode encryption is enabled (CASSANDRA-3257)
 * Remove incorrect assertion in mergeIterator (CASSANDRA-3260)
 * FBUtilities.hexToBytes(String) to throw NumberFormatException when string
   contains non-hex characters (CASSANDRA-3231)
 * Keep SimpleSnitch proximity ordering unchanged from what the Strategy
   generates, as intended (CASSANDRA-3262)
 * remove Scrub from compactionstats when finished (CASSANDRA-3255)
 * fix counter entry in jdbc TypesMap (CASSANDRA-3268)
 * fix full queue scenario for ParallelCompactionIterator (CASSANDRA-3270)
 * fix bootstrap process (CASSANDRA-3285)
 * don't try delivering hints if when there isn't any (CASSANDRA-3176)
 * CLI documentation change for ColumnFamily `compression_options` (CASSANDRA-3282)
 * ignore any CF ids sent by client for adding CF/KS (CASSANDRA-3288)
 * remove obsolete hints on first startup (CASSANDRA-3291)
 * use correct ISortedColumns for time-optimized reads (CASSANDRA-3289)
 * Evict gossip state immediately when a token is taken over by a new IP 
   (CASSANDRA-3259)


1.0.0-rc1
 * Update CQL to generate microsecond timestamps by default (CASSANDRA-3227)
 * Fix counting CFMetadata towards Memtable liveRatio (CASSANDRA-3023)
 * Kill server on wrapped OOME such as from FileChannel.map (CASSANDRA-3201)
 * remove unnecessary copy when adding to row cache (CASSANDRA-3223)
 * Log message when a full repair operation completes (CASSANDRA-3207)
 * Fix streamOutSession keeping sstables references forever if the remote end
   dies (CASSANDRA-3216)
 * Remove dynamic_snitch boolean from example configuration (defaulting to 
   true) and set default badness threshold to 0.1 (CASSANDRA-3229)
 * Base choice of random or "balanced" token on bootstrap on whether
   schema definitions were found (CASSANDRA-3219)
 * Fixes for LeveledCompactionStrategy score computation, prioritization,
   scheduling, and performance (CASSANDRA-3224, 3234)
 * parallelize sstable open at server startup (CASSANDRA-2988)
 * fix handling of exceptions writing to OutboundTcpConnection (CASSANDRA-3235)
 * Allow using quotes in "USE <keyspace>;" CLI command (CASSANDRA-3208)
 * Don't allow any cache loading exceptions to halt startup (CASSANDRA-3218)
 * Fix sstableloader --ignores option (CASSANDRA-3247)
 * File descriptor limit increased in packaging (CASSANDRA-3206)
 * Fix deadlock in commit log during flush (CASSANDRA-3253) 


1.0.0-beta1
 * removed binarymemtable (CASSANDRA-2692)
 * add commitlog_total_space_in_mb to prevent fragmented logs (CASSANDRA-2427)
 * removed commitlog_rotation_threshold_in_mb configuration (CASSANDRA-2771)
 * make AbstractBounds.normalize de-overlapp overlapping ranges (CASSANDRA-2641)
 * replace CollatingIterator, ReducingIterator with MergeIterator 
   (CASSANDRA-2062)
 * Fixed the ability to set compaction strategy in cli using create column 
   family command (CASSANDRA-2778)
 * clean up tmp files after failed compaction (CASSANDRA-2468)
 * restrict repair streaming to specific columnfamilies (CASSANDRA-2280)
 * don't bother persisting columns shadowed by a row tombstone (CASSANDRA-2589)
 * reset CF and SC deletion times after gc_grace (CASSANDRA-2317)
 * optimize away seek when compacting wide rows (CASSANDRA-2879)
 * single-pass streaming (CASSANDRA-2677, 2906, 2916, 3003)
 * use reference counting for deleting sstables instead of relying on GC
   (CASSANDRA-2521, 3179)
 * store hints as serialized mutations instead of pointers to data row
   (CASSANDRA-2045)
 * store hints in the coordinator node instead of in the closest replica 
   (CASSANDRA-2914)
 * add row_cache_keys_to_save CF option (CASSANDRA-1966)
 * check column family validity in nodetool repair (CASSANDRA-2933)
 * use lazy initialization instead of class initialization in NodeId
   (CASSANDRA-2953)
 * add paging to get_count (CASSANDRA-2894)
 * fix "short reads" in [multi]get (CASSANDRA-2643, 3157, 3192)
 * add optional compression for sstables (CASSANDRA-47, 2994, 3001, 3128)
 * add scheduler JMX metrics (CASSANDRA-2962)
 * add block level checksum for compressed data (CASSANDRA-1717)
 * make column family backed column map pluggable and introduce unsynchronized
   ArrayList backed one to speedup reads (CASSANDRA-2843, 3165, 3205)
 * refactoring of the secondary index api (CASSANDRA-2982)
 * make CL > ONE reads wait for digest reconciliation before returning
   (CASSANDRA-2494)
 * fix missing logging for some exceptions (CASSANDRA-2061)
 * refactor and optimize ColumnFamilyStore.files(...) and Descriptor.fromFilename(String)
   and few other places responsible for work with SSTable files (CASSANDRA-3040)
 * Stop reading from sstables once we know we have the most recent columns,
   for query-by-name requests (CASSANDRA-2498)
 * Add query-by-column mode to stress.java (CASSANDRA-3064)
 * Add "install" command to cassandra.bat (CASSANDRA-292)
 * clean up KSMetadata, CFMetadata from unnecessary
   Thrift<->Avro conversion methods (CASSANDRA-3032)
 * Add timeouts to client request schedulers (CASSANDRA-3079, 3096)
 * Cli to use hashes rather than array of hashes for strategy options (CASSANDRA-3081)
 * LeveledCompactionStrategy (CASSANDRA-1608, 3085, 3110, 3087, 3145, 3154, 3182)
 * Improvements of the CLI `describe` command (CASSANDRA-2630)
 * reduce window where dropped CF sstables may not be deleted (CASSANDRA-2942)
 * Expose gossip/FD info to JMX (CASSANDRA-2806)
 * Fix streaming over SSL when compressed SSTable involved (CASSANDRA-3051)
 * Add support for pluggable secondary index implementations (CASSANDRA-3078)
 * remove compaction_thread_priority setting (CASSANDRA-3104)
 * generate hints for replicas that timeout, not just replicas that are known
   to be down before starting (CASSANDRA-2034)
 * Add throttling for internode streaming (CASSANDRA-3080)
 * make the repair of a range repair all replica (CASSANDRA-2610, 3194)
 * expose the ability to repair the first range (as returned by the
   partitioner) of a node (CASSANDRA-2606)
 * Streams Compression (CASSANDRA-3015)
 * add ability to use multiple threads during a single compaction
   (CASSANDRA-2901)
 * make AbstractBounds.normalize support overlapping ranges (CASSANDRA-2641)
 * fix of the CQL count() behavior (CASSANDRA-3068)
 * use TreeMap backed column families for the SSTable simple writers
   (CASSANDRA-3148)
 * fix inconsistency of the CLI syntax when {} should be used instead of [{}]
   (CASSANDRA-3119)
 * rename CQL type names to match expected SQL behavior (CASSANDRA-3149, 3031)
 * Arena-based allocation for memtables (CASSANDRA-2252, 3162, 3163, 3168)
 * Default RR chance to 0.1 (CASSANDRA-3169)
 * Add RowLevel support to secondary index API (CASSANDRA-3147)
 * Make SerializingCacheProvider the default if JNA is available (CASSANDRA-3183)
 * Fix backwards compatibilty for CQL memtable properties (CASSANDRA-3190)
 * Add five-minute delay before starting compactions on a restarted server
   (CASSANDRA-3181)
 * Reduce copies done for intra-host messages (CASSANDRA-1788, 3144)
 * support of compaction strategy option for stress.java (CASSANDRA-3204)
 * make memtable throughput and column count thresholds no-ops (CASSANDRA-2449)
 * Return schema information along with the resultSet in CQL (CASSANDRA-2734)
 * Add new DecimalType (CASSANDRA-2883)
 * Fix assertion error in RowRepairResolver (CASSANDRA-3156)
 * Reduce unnecessary high buffer sizes (CASSANDRA-3171)
 * Pluggable compaction strategy (CASSANDRA-1610)
 * Add new broadcast_address config option (CASSANDRA-2491)


0.8.7
 * Kill server on wrapped OOME such as from FileChannel.map (CASSANDRA-3201)
 * Allow using quotes in "USE <keyspace>;" CLI command (CASSANDRA-3208)
 * Log message when a full repair operation completes (CASSANDRA-3207)
 * Don't allow any cache loading exceptions to halt startup (CASSANDRA-3218)
 * Fix sstableloader --ignores option (CASSANDRA-3247)
 * File descriptor limit increased in packaging (CASSANDRA-3206)
 * Log a meaningfull warning when a node receive a message for a repair session
   that doesn't exist anymore (CASSANDRA-3256)
 * Fix FD leak when internode encryption is enabled (CASSANDRA-3257)
 * FBUtilities.hexToBytes(String) to throw NumberFormatException when string
   contains non-hex characters (CASSANDRA-3231)
 * Keep SimpleSnitch proximity ordering unchanged from what the Strategy
   generates, as intended (CASSANDRA-3262)
 * remove Scrub from compactionstats when finished (CASSANDRA-3255)
 * Fix tool .bat files when CASSANDRA_HOME contains spaces (CASSANDRA-3258)
 * Force flush of status table when removing/updating token (CASSANDRA-3243)
 * Evict gossip state immediately when a token is taken over by a new IP (CASSANDRA-3259)
 * Fix bug where the failure detector can take too long to mark a host
   down (CASSANDRA-3273)
 * (Hadoop) allow wrapping ranges in queries (CASSANDRA-3137)
 * (Hadoop) check all interfaces for a match with split location
   before falling back to random replica (CASSANDRA-3211)
 * (Hadoop) Make Pig storage handle implements LoadMetadata (CASSANDRA-2777)
 * (Hadoop) Fix exception during PIG 'dump' (CASSANDRA-2810)
 * Fix stress COUNTER_GET option (CASSANDRA-3301)
 * Fix missing fields in CLI `show schema` output (CASSANDRA-3304)
 * Nodetool no longer leaks threads and closes JMX connections (CASSANDRA-3309)
 * fix truncate allowing data to be replayed post-restart (CASSANDRA-3297)
 * Move SimpleAuthority and SimpleAuthenticator to examples (CASSANDRA-2922)
 * Fix handling of tombstone by SSTableExport/Import (CASSANDRA-3357)
 * Fix transposition in cfHistograms (CASSANDRA-3222)
 * Allow using number as DC name when creating keyspace in CQL (CASSANDRA-3239)
 * Force flush of system table after updating/removing a token (CASSANDRA-3243)


0.8.6
 * revert CASSANDRA-2388
 * change TokenRange.endpoints back to listen/broadcast address to match
   pre-1777 behavior, and add TokenRange.rpc_endpoints instead (CASSANDRA-3187)
 * avoid trying to watch cassandra-topology.properties when loaded from jar
   (CASSANDRA-3138)
 * prevent users from creating keyspaces with LocalStrategy replication
   (CASSANDRA-3139)
 * fix CLI `show schema;` to output correct keyspace definition statement
   (CASSANDRA-3129)
 * CustomTThreadPoolServer to log TTransportException at DEBUG level
   (CASSANDRA-3142)
 * allow topology sort to work with non-unique rack names between 
   datacenters (CASSANDRA-3152)
 * Improve caching of same-version Messages on digest and repair paths
   (CASSANDRA-3158)
 * Randomize choice of first replica for counter increment (CASSANDRA-2890)
 * Fix using read_repair_chance instead of merge_shard_change (CASSANDRA-3202)
 * Avoid streaming data to nodes that already have it, on move as well as
   decommission (CASSANDRA-3041)
 * Fix divide by zero error in GCInspector (CASSANDRA-3164)
 * allow quoting of the ColumnFamily name in CLI `create column family`
   statement (CASSANDRA-3195)
 * Fix rolling upgrade from 0.7 to 0.8 problem (CASSANDRA-3166)
 * Accomodate missing encryption_options in IncomingTcpConnection.stream
   (CASSANDRA-3212)


0.8.5
 * fix NPE when encryption_options is unspecified (CASSANDRA-3007)
 * include column name in validation failure exceptions (CASSANDRA-2849)
 * make sure truncate clears out the commitlog so replay won't re-
   populate with truncated data (CASSANDRA-2950)
 * fix NPE when debug logging is enabled and dropped CF is present
   in a commitlog segment (CASSANDRA-3021)
 * fix cassandra.bat when CASSANDRA_HOME contains spaces (CASSANDRA-2952)
 * fix to SSTableSimpleUnsortedWriter bufferSize calculation (CASSANDRA-3027)
 * make cleanup and normal compaction able to skip empty rows
   (rows containing nothing but expired tombstones) (CASSANDRA-3039)
 * work around native memory leak in com.sun.management.GarbageCollectorMXBean
   (CASSANDRA-2868)
 * validate that column names in column_metadata are not equal to key_alias
   on create/update of the ColumnFamily and CQL 'ALTER' statement (CASSANDRA-3036)
 * return an InvalidRequestException if an indexed column is assigned
   a value larger than 64KB (CASSANDRA-3057)
 * fix of numeric-only and string column names handling in CLI "drop index" 
   (CASSANDRA-3054)
 * prune index scan resultset back to original request for lazy
   resultset expansion case (CASSANDRA-2964)
 * (Hadoop) fail jobs when Cassandra node has failed but TaskTracker
   has not (CASSANDRA-2388)
 * fix dynamic snitch ignoring nodes when read_repair_chance is zero
   (CASSANDRA-2662)
 * avoid retaining references to dropped CFS objects in 
   CompactionManager.estimatedCompactions (CASSANDRA-2708)
 * expose rpc timeouts per host in MessagingServiceMBean (CASSANDRA-2941)
 * avoid including cwd in classpath for deb and rpm packages (CASSANDRA-2881)
 * remove gossip state when a new IP takes over a token (CASSANDRA-3071)
 * allow sstable2json to work on index sstable files (CASSANDRA-3059)
 * always hint counters (CASSANDRA-3099)
 * fix log4j initialization in EmbeddedCassandraService (CASSANDRA-2857)
 * remove gossip state when a new IP takes over a token (CASSANDRA-3071)
 * work around native memory leak in com.sun.management.GarbageCollectorMXBean
    (CASSANDRA-2868)
 * fix UnavailableException with writes at CL.EACH_QUORM (CASSANDRA-3084)
 * fix parsing of the Keyspace and ColumnFamily names in numeric
   and string representations in CLI (CASSANDRA-3075)
 * fix corner cases in Range.differenceToFetch (CASSANDRA-3084)
 * fix ip address String representation in the ring cache (CASSANDRA-3044)
 * fix ring cache compatibility when mixing pre-0.8.4 nodes with post-
   in the same cluster (CASSANDRA-3023)
 * make repair report failure when a node participating dies (instead of
   hanging forever) (CASSANDRA-2433)
 * fix handling of the empty byte buffer by ReversedType (CASSANDRA-3111)
 * Add validation that Keyspace names are case-insensitively unique (CASSANDRA-3066)
 * catch invalid key_validation_class before instantiating UpdateColumnFamily (CASSANDRA-3102)
 * make Range and Bounds objects client-safe (CASSANDRA-3108)
 * optionally skip log4j configuration (CASSANDRA-3061)
 * bundle sstableloader with the debian package (CASSANDRA-3113)
 * don't try to build secondary indexes when there is none (CASSANDRA-3123)
 * improve SSTableSimpleUnsortedWriter speed for large rows (CASSANDRA-3122)
 * handle keyspace arguments correctly in nodetool snapshot (CASSANDRA-3038)
 * Fix SSTableImportTest on windows (CASSANDRA-3043)
 * expose compactionThroughputMbPerSec through JMX (CASSANDRA-3117)
 * log keyspace and CF of large rows being compacted


0.8.4
 * change TokenRing.endpoints to be a list of rpc addresses instead of 
   listen/broadcast addresses (CASSANDRA-1777)
 * include files-to-be-streamed in StreamInSession.getSources (CASSANDRA-2972)
 * use JAVA env var in cassandra-env.sh (CASSANDRA-2785, 2992)
 * avoid doing read for no-op replicate-on-write at CL=1 (CASSANDRA-2892)
 * refuse counter write for CL.ANY (CASSANDRA-2990)
 * switch back to only logging recent dropped messages (CASSANDRA-3004)
 * always deserialize RowMutation for counters (CASSANDRA-3006)
 * ignore saved replication_factor strategy_option for NTS (CASSANDRA-3011)
 * make sure pre-truncate CL segments are discarded (CASSANDRA-2950)


0.8.3
 * add ability to drop local reads/writes that are going to timeout
   (CASSANDRA-2943)
 * revamp token removal process, keep gossip states for 3 days (CASSANDRA-2496)
 * don't accept extra args for 0-arg nodetool commands (CASSANDRA-2740)
 * log unavailableexception details at debug level (CASSANDRA-2856)
 * expose data_dir though jmx (CASSANDRA-2770)
 * don't include tmp files as sstable when create cfs (CASSANDRA-2929)
 * log Java classpath on startup (CASSANDRA-2895)
 * keep gossipped version in sync with actual on migration coordinator 
   (CASSANDRA-2946)
 * use lazy initialization instead of class initialization in NodeId
   (CASSANDRA-2953)
 * check column family validity in nodetool repair (CASSANDRA-2933)
 * speedup bytes to hex conversions dramatically (CASSANDRA-2850)
 * Flush memtables on shutdown when durable writes are disabled 
   (CASSANDRA-2958)
 * improved POSIX compatibility of start scripts (CASsANDRA-2965)
 * add counter support to Hadoop InputFormat (CASSANDRA-2981)
 * fix bug where dirty commitlog segments were removed (and avoid keeping 
   segments with no post-flush activity permanently dirty) (CASSANDRA-2829)
 * fix throwing exception with batch mutation of counter super columns
   (CASSANDRA-2949)
 * ignore system tables during repair (CASSANDRA-2979)
 * throw exception when NTS is given replication_factor as an option
   (CASSANDRA-2960)
 * fix assertion error during compaction of counter CFs (CASSANDRA-2968)
 * avoid trying to create index names, when no index exists (CASSANDRA-2867)
 * don't sample the system table when choosing a bootstrap token
   (CASSANDRA-2825)
 * gossiper notifies of local state changes (CASSANDRA-2948)
 * add asynchronous and half-sync/half-async (hsha) thrift servers 
   (CASSANDRA-1405)
 * fix potential use of free'd native memory in SerializingCache 
   (CASSANDRA-2951)
 * prune index scan resultset back to original request for lazy
   resultset expansion case (CASSANDRA-2964)
 * (Hadoop) fail jobs when Cassandra node has failed but TaskTracker
    has not (CASSANDRA-2388)


0.8.2
 * CQL: 
   - include only one row per unique key for IN queries (CASSANDRA-2717)
   - respect client timestamp on full row deletions (CASSANDRA-2912)
 * improve thread-safety in StreamOutSession (CASSANDRA-2792)
 * allow deleting a row and updating indexed columns in it in the
   same mutation (CASSANDRA-2773)
 * Expose number of threads blocked on submitting memtable to flush
   in JMX (CASSANDRA-2817)
 * add ability to return "endpoints" to nodetool (CASSANDRA-2776)
 * Add support for multiple (comma-delimited) coordinator addresses
   to ColumnFamilyInputFormat (CASSANDRA-2807)
 * fix potential NPE while scheduling read repair for range slice
   (CASSANDRA-2823)
 * Fix race in SystemTable.getCurrentLocalNodeId (CASSANDRA-2824)
 * Correctly set default for replicate_on_write (CASSANDRA-2835)
 * improve nodetool compactionstats formatting (CASSANDRA-2844)
 * fix index-building status display (CASSANDRA-2853)
 * fix CLI perpetuating obsolete KsDef.replication_factor (CASSANDRA-2846)
 * improve cli treatment of multiline comments (CASSANDRA-2852)
 * handle row tombstones correctly in EchoedRow (CASSANDRA-2786)
 * add MessagingService.get[Recently]DroppedMessages and
   StorageService.getExceptionCount (CASSANDRA-2804)
 * fix possibility of spurious UnavailableException for LOCAL_QUORUM
   reads with dynamic snitch + read repair disabled (CASSANDRA-2870)
 * add ant-optional as dependence for the debian package (CASSANDRA-2164)
 * add option to specify limit for get_slice in the CLI (CASSANDRA-2646)
 * decrease HH page size (CASSANDRA-2832)
 * reset cli keyspace after dropping the current one (CASSANDRA-2763)
 * add KeyRange option to Hadoop inputformat (CASSANDRA-1125)
 * fix protocol versioning (CASSANDRA-2818, 2860)
 * support spaces in path to log4j configuration (CASSANDRA-2383)
 * avoid including inferred types in CF update (CASSANDRA-2809)
 * fix JMX bulkload call (CASSANDRA-2908)
 * fix updating KS with durable_writes=false (CASSANDRA-2907)
 * add simplified facade to SSTableWriter for bulk loading use
   (CASSANDRA-2911)
 * fix re-using index CF sstable names after drop/recreate (CASSANDRA-2872)
 * prepend CF to default index names (CASSANDRA-2903)
 * fix hint replay (CASSANDRA-2928)
 * Properly synchronize repair's merkle tree computation (CASSANDRA-2816)


0.8.1
 * CQL:
   - support for insert, delete in BATCH (CASSANDRA-2537)
   - support for IN to SELECT, UPDATE (CASSANDRA-2553)
   - timestamp support for INSERT, UPDATE, and BATCH (CASSANDRA-2555)
   - TTL support (CASSANDRA-2476)
   - counter support (CASSANDRA-2473)
   - ALTER COLUMNFAMILY (CASSANDRA-1709)
   - DROP INDEX (CASSANDRA-2617)
   - add SCHEMA/TABLE as aliases for KS/CF (CASSANDRA-2743)
   - server handles wait-for-schema-agreement (CASSANDRA-2756)
   - key alias support (CASSANDRA-2480)
 * add support for comparator parameters and a generic ReverseType
   (CASSANDRA-2355)
 * add CompositeType and DynamicCompositeType (CASSANDRA-2231)
 * optimize batches containing multiple updates to the same row
   (CASSANDRA-2583)
 * adjust hinted handoff page size to avoid OOM with large columns 
   (CASSANDRA-2652)
 * mark BRAF buffer invalid post-flush so we don't re-flush partial
   buffers again, especially on CL writes (CASSANDRA-2660)
 * add DROP INDEX support to CLI (CASSANDRA-2616)
 * don't perform HH to client-mode [storageproxy] nodes (CASSANDRA-2668)
 * Improve forceDeserialize/getCompactedRow encapsulation (CASSANDRA-2659)
 * Don't write CounterUpdateColumn to disk in tests (CASSANDRA-2650)
 * Add sstable bulk loading utility (CASSANDRA-1278)
 * avoid replaying hints to dropped columnfamilies (CASSANDRA-2685)
 * add placeholders for missing rows in range query pseudo-RR (CASSANDRA-2680)
 * remove no-op HHOM.renameHints (CASSANDRA-2693)
 * clone super columns to avoid modifying them during flush (CASSANDRA-2675)
 * allow writes to bypass the commitlog for certain keyspaces (CASSANDRA-2683)
 * avoid NPE when bypassing commitlog during memtable flush (CASSANDRA-2781)
 * Added support for making bootstrap retry if nodes flap (CASSANDRA-2644)
 * Added statusthrift to nodetool to report if thrift server is running (CASSANDRA-2722)
 * Fixed rows being cached if they do not exist (CASSANDRA-2723)
 * Support passing tableName and cfName to RowCacheProviders (CASSANDRA-2702)
 * close scrub file handles (CASSANDRA-2669)
 * throttle migration replay (CASSANDRA-2714)
 * optimize column serializer creation (CASSANDRA-2716)
 * Added support for making bootstrap retry if nodes flap (CASSANDRA-2644)
 * Added statusthrift to nodetool to report if thrift server is running
   (CASSANDRA-2722)
 * Fixed rows being cached if they do not exist (CASSANDRA-2723)
 * fix truncate/compaction race (CASSANDRA-2673)
 * workaround large resultsets causing large allocation retention
   by nio sockets (CASSANDRA-2654)
 * fix nodetool ring use with Ec2Snitch (CASSANDRA-2733)
 * fix removing columns and subcolumns that are supressed by a row or
   supercolumn tombstone during replica resolution (CASSANDRA-2590)
 * support sstable2json against snapshot sstables (CASSANDRA-2386)
 * remove active-pull schema requests (CASSANDRA-2715)
 * avoid marking entire list of sstables as actively being compacted
   in multithreaded compaction (CASSANDRA-2765)
 * seek back after deserializing a row to update cache with (CASSANDRA-2752)
 * avoid skipping rows in scrub for counter column family (CASSANDRA-2759)
 * fix ConcurrentModificationException in repair when dealing with 0.7 node
   (CASSANDRA-2767)
 * use threadsafe collections for StreamInSession (CASSANDRA-2766)
 * avoid infinite loop when creating merkle tree (CASSANDRA-2758)
 * avoids unmarking compacting sstable prematurely in cleanup (CASSANDRA-2769)
 * fix NPE when the commit log is bypassed (CASSANDRA-2718)
 * don't throw an exception in SS.isRPCServerRunning (CASSANDRA-2721)
 * make stress.jar executable (CASSANDRA-2744)
 * add daemon mode to java stress (CASSANDRA-2267)
 * expose the DC and rack of a node through JMX and nodetool ring (CASSANDRA-2531)
 * fix cache mbean getSize (CASSANDRA-2781)
 * Add Date, Float, Double, and Boolean types (CASSANDRA-2530)
 * Add startup flag to renew counter node id (CASSANDRA-2788)
 * add jamm agent to cassandra.bat (CASSANDRA-2787)
 * fix repair hanging if a neighbor has nothing to send (CASSANDRA-2797)
 * purge tombstone even if row is in only one sstable (CASSANDRA-2801)
 * Fix wrong purge of deleted cf during compaction (CASSANDRA-2786)
 * fix race that could result in Hadoop writer failing to throw an
   exception encountered after close() (CASSANDRA-2755)
 * fix scan wrongly throwing assertion error (CASSANDRA-2653)
 * Always use even distribution for merkle tree with RandomPartitionner
   (CASSANDRA-2841)
 * fix describeOwnership for OPP (CASSANDRA-2800)
 * ensure that string tokens do not contain commas (CASSANDRA-2762)


0.8.0-final
 * fix CQL grammar warning and cqlsh regression from CASSANDRA-2622
 * add ant generate-cql-html target (CASSANDRA-2526)
 * update CQL consistency levels (CASSANDRA-2566)
 * debian packaging fixes (CASSANDRA-2481, 2647)
 * fix UUIDType, IntegerType for direct buffers (CASSANDRA-2682, 2684)
 * switch to native Thrift for Hadoop map/reduce (CASSANDRA-2667)
 * fix StackOverflowError when building from eclipse (CASSANDRA-2687)
 * only provide replication_factor to strategy_options "help" for
   SimpleStrategy, OldNetworkTopologyStrategy (CASSANDRA-2678, 2713)
 * fix exception adding validators to non-string columns (CASSANDRA-2696)
 * avoid instantiating DatabaseDescriptor in JDBC (CASSANDRA-2694)
 * fix potential stack overflow during compaction (CASSANDRA-2626)
 * clone super columns to avoid modifying them during flush (CASSANDRA-2675)
 * reset underlying iterator in EchoedRow constructor (CASSANDRA-2653)


0.8.0-rc1
 * faster flushes and compaction from fixing excessively pessimistic 
   rebuffering in BRAF (CASSANDRA-2581)
 * fix returning null column values in the python cql driver (CASSANDRA-2593)
 * fix merkle tree splitting exiting early (CASSANDRA-2605)
 * snapshot_before_compaction directory name fix (CASSANDRA-2598)
 * Disable compaction throttling during bootstrap (CASSANDRA-2612) 
 * fix CQL treatment of > and < operators in range slices (CASSANDRA-2592)
 * fix potential double-application of counter updates on commitlog replay
   by moving replay position from header to sstable metadata (CASSANDRA-2419)
 * JDBC CQL driver exposes getColumn for access to timestamp
 * JDBC ResultSetMetadata properties added to AbstractType
 * r/m clustertool (CASSANDRA-2607)
 * add support for presenting row key as a column in CQL result sets 
   (CASSANDRA-2622)
 * Don't allow {LOCAL|EACH}_QUORUM unless strategy is NTS (CASSANDRA-2627)
 * validate keyspace strategy_options during CQL create (CASSANDRA-2624)
 * fix empty Result with secondary index when limit=1 (CASSANDRA-2628)
 * Fix regression where bootstrapping a node with no schema fails
   (CASSANDRA-2625)
 * Allow removing LocationInfo sstables (CASSANDRA-2632)
 * avoid attempting to replay mutations from dropped keyspaces (CASSANDRA-2631)
 * avoid using cached position of a key when GT is requested (CASSANDRA-2633)
 * fix counting bloom filter true positives (CASSANDRA-2637)
 * initialize local ep state prior to gossip startup if needed (CASSANDRA-2638)
 * fix counter increment lost after restart (CASSANDRA-2642)
 * add quote-escaping via backslash to CLI (CASSANDRA-2623)
 * fix pig example script (CASSANDRA-2487)
 * fix dynamic snitch race in adding latencies (CASSANDRA-2618)
 * Start/stop cassandra after more important services such as mdadm in
   debian packaging (CASSANDRA-2481)


0.8.0-beta2
 * fix NPE compacting index CFs (CASSANDRA-2528)
 * Remove checking all column families on startup for compaction candidates 
   (CASSANDRA-2444)
 * validate CQL create keyspace options (CASSANDRA-2525)
 * fix nodetool setcompactionthroughput (CASSANDRA-2550)
 * move	gossip heartbeat back to its own thread (CASSANDRA-2554)
 * validate cql TRUNCATE columnfamily before truncating (CASSANDRA-2570)
 * fix batch_mutate for mixed standard-counter mutations (CASSANDRA-2457)
 * disallow making schema changes to system keyspace (CASSANDRA-2563)
 * fix sending mutation messages multiple times (CASSANDRA-2557)
 * fix incorrect use of NBHM.size in ReadCallback that could cause
   reads to time out even when responses were received (CASSANDRA-2552)
 * trigger read repair correctly for LOCAL_QUORUM reads (CASSANDRA-2556)
 * Allow configuring the number of compaction thread (CASSANDRA-2558)
 * forceUserDefinedCompaction will attempt to compact what it is given
   even if the pessimistic estimate is that there is not enough disk space;
   automatic compactions will only compact 2 or more sstables (CASSANDRA-2575)
 * refuse to apply migrations with older timestamps than the current 
   schema (CASSANDRA-2536)
 * remove unframed Thrift transport option
 * include indexes in snapshots (CASSANDRA-2596)
 * improve ignoring of obsolete mutations in index maintenance (CASSANDRA-2401)
 * recognize attempt to drop just the index while leaving the column
   definition alone (CASSANDRA-2619)
  

0.8.0-beta1
 * remove Avro RPC support (CASSANDRA-926)
 * support for columns that act as incr/decr counters 
   (CASSANDRA-1072, 1937, 1944, 1936, 2101, 2093, 2288, 2105, 2384, 2236, 2342,
   2454)
 * CQL (CASSANDRA-1703, 1704, 1705, 1706, 1707, 1708, 1710, 1711, 1940, 
   2124, 2302, 2277, 2493)
 * avoid double RowMutation serialization on write path (CASSANDRA-1800)
 * make NetworkTopologyStrategy the default (CASSANDRA-1960)
 * configurable internode encryption (CASSANDRA-1567, 2152)
 * human readable column names in sstable2json output (CASSANDRA-1933)
 * change default JMX port to 7199 (CASSANDRA-2027)
 * backwards compatible internal messaging (CASSANDRA-1015)
 * atomic switch of memtables and sstables (CASSANDRA-2284)
 * add pluggable SeedProvider (CASSANDRA-1669)
 * Fix clustertool to not throw exception when calling get_endpoints (CASSANDRA-2437)
 * upgrade to thrift 0.6 (CASSANDRA-2412) 
 * repair works on a token range instead of full ring (CASSANDRA-2324)
 * purge tombstones from row cache (CASSANDRA-2305)
 * push replication_factor into strategy_options (CASSANDRA-1263)
 * give snapshots the same name on each node (CASSANDRA-1791)
 * remove "nodetool loadbalance" (CASSANDRA-2448)
 * multithreaded compaction (CASSANDRA-2191)
 * compaction throttling (CASSANDRA-2156)
 * add key type information and alias (CASSANDRA-2311, 2396)
 * cli no longer divides read_repair_chance by 100 (CASSANDRA-2458)
 * made CompactionInfo.getTaskType return an enum (CASSANDRA-2482)
 * add a server-wide cap on measured memtable memory usage and aggressively
   flush to keep under that threshold (CASSANDRA-2006)
 * add unified UUIDType (CASSANDRA-2233)
 * add off-heap row cache support (CASSANDRA-1969)


0.7.5
 * improvements/fixes to PIG driver (CASSANDRA-1618, CASSANDRA-2387,
   CASSANDRA-2465, CASSANDRA-2484)
 * validate index names (CASSANDRA-1761)
 * reduce contention on Table.flusherLock (CASSANDRA-1954)
 * try harder to detect failures during streaming, cleaning up temporary
   files more reliably (CASSANDRA-2088)
 * shut down server for OOM on a Thrift thread (CASSANDRA-2269)
 * fix tombstone handling in repair and sstable2json (CASSANDRA-2279)
 * preserve version when streaming data from old sstables (CASSANDRA-2283)
 * don't start repair if a neighboring node is marked as dead (CASSANDRA-2290)
 * purge tombstones from row cache (CASSANDRA-2305)
 * Avoid seeking when sstable2json exports the entire file (CASSANDRA-2318)
 * clear Built flag in system table when dropping an index (CASSANDRA-2320)
 * don't allow arbitrary argument for stress.java (CASSANDRA-2323)
 * validate values for index predicates in get_indexed_slice (CASSANDRA-2328)
 * queue secondary indexes for flush before the parent (CASSANDRA-2330)
 * allow job configuration to set the CL used in Hadoop jobs (CASSANDRA-2331)
 * add memtable_flush_queue_size defaulting to 4 (CASSANDRA-2333)
 * Allow overriding of initial_token, storage_port and rpc_port from system
   properties (CASSANDRA-2343)
 * fix comparator used for non-indexed secondary expressions in index scan
   (CASSANDRA-2347)
 * ensure size calculation and write phase of large-row compaction use
   the same threshold for TTL expiration (CASSANDRA-2349)
 * fix race when iterating CFs during add/drop (CASSANDRA-2350)
 * add ConsistencyLevel command to CLI (CASSANDRA-2354)
 * allow negative numbers in the cli (CASSANDRA-2358)
 * hard code serialVersionUID for tokens class (CASSANDRA-2361)
 * fix potential infinite loop in ByteBufferUtil.inputStream (CASSANDRA-2365)
 * fix encoding bugs in HintedHandoffManager, SystemTable when default
   charset is not UTF8 (CASSANDRA-2367)
 * avoids having removed node reappearing in Gossip (CASSANDRA-2371)
 * fix incorrect truncation of long to int when reading columns via block
   index (CASSANDRA-2376)
 * fix NPE during stream session (CASSANDRA-2377)
 * fix race condition that could leave orphaned data files when dropping CF or
   KS (CASSANDRA-2381)
 * fsync statistics component on write (CASSANDRA-2382)
 * fix duplicate results from CFS.scan (CASSANDRA-2406)
 * add IntegerType to CLI help (CASSANDRA-2414)
 * avoid caching token-only decoratedkeys (CASSANDRA-2416)
 * convert mmap assertion to if/throw so scrub can catch it (CASSANDRA-2417)
 * don't overwrite gc log (CASSANDR-2418)
 * invalidate row cache for streamed row to avoid inconsitencies
   (CASSANDRA-2420)
 * avoid copies in range/index scans (CASSANDRA-2425)
 * make sure we don't wipe data during cleanup if the node has not join
   the ring (CASSANDRA-2428)
 * Try harder to close files after compaction (CASSANDRA-2431)
 * re-set bootstrapped flag after move finishes (CASSANDRA-2435)
 * display validation_class in CLI 'describe keyspace' (CASSANDRA-2442)
 * make cleanup compactions cleanup the row cache (CASSANDRA-2451)
 * add column fields validation to scrub (CASSANDRA-2460)
 * use 64KB flush buffer instead of in_memory_compaction_limit (CASSANDRA-2463)
 * fix backslash substitutions in CLI (CASSANDRA-2492)
 * disable cache saving for system CFS (CASSANDRA-2502)
 * fixes for verifying destination availability under hinted conditions
   so UE can be thrown intead of timing out (CASSANDRA-2514)
 * fix update of validation class in column metadata (CASSANDRA-2512)
 * support LOCAL_QUORUM, EACH_QUORUM CLs outside of NTS (CASSANDRA-2516)
 * preserve version when streaming data from old sstables (CASSANDRA-2283)
 * fix backslash substitutions in CLI (CASSANDRA-2492)
 * count a row deletion as one operation towards memtable threshold 
   (CASSANDRA-2519)
 * support LOCAL_QUORUM, EACH_QUORUM CLs outside of NTS (CASSANDRA-2516)


0.7.4
 * add nodetool join command (CASSANDRA-2160)
 * fix secondary indexes on pre-existing or streamed data (CASSANDRA-2244)
 * initialize endpoint in gossiper earlier (CASSANDRA-2228)
 * add ability to write to Cassandra from Pig (CASSANDRA-1828)
 * add rpc_[min|max]_threads (CASSANDRA-2176)
 * add CL.TWO, CL.THREE (CASSANDRA-2013)
 * avoid exporting an un-requested row in sstable2json, when exporting 
   a key that does not exist (CASSANDRA-2168)
 * add incremental_backups option (CASSANDRA-1872)
 * add configurable row limit to Pig loadfunc (CASSANDRA-2276)
 * validate column values in batches as well as single-Column inserts
   (CASSANDRA-2259)
 * move sample schema from cassandra.yaml to schema-sample.txt,
   a cli scripts (CASSANDRA-2007)
 * avoid writing empty rows when scrubbing tombstoned rows (CASSANDRA-2296)
 * fix assertion error in range and index scans for CL < ALL
   (CASSANDRA-2282)
 * fix commitlog replay when flush position refers to data that didn't
   get synced before server died (CASSANDRA-2285)
 * fix fd leak in sstable2json with non-mmap'd i/o (CASSANDRA-2304)
 * reduce memory use during streaming of multiple sstables (CASSANDRA-2301)
 * purge tombstoned rows from cache after GCGraceSeconds (CASSANDRA-2305)
 * allow zero replicas in a NTS datacenter (CASSANDRA-1924)
 * make range queries respect snitch for local replicas (CASSANDRA-2286)
 * fix HH delivery when column index is larger than 2GB (CASSANDRA-2297)
 * make 2ary indexes use parent CF flush thresholds during initial build
   (CASSANDRA-2294)
 * update memtable_throughput to be a long (CASSANDRA-2158)


0.7.3
 * Keep endpoint state until aVeryLongTime (CASSANDRA-2115)
 * lower-latency read repair (CASSANDRA-2069)
 * add hinted_handoff_throttle_delay_in_ms option (CASSANDRA-2161)
 * fixes for cache save/load (CASSANDRA-2172, -2174)
 * Handle whole-row deletions in CFOutputFormat (CASSANDRA-2014)
 * Make memtable_flush_writers flush in parallel (CASSANDRA-2178)
 * Add compaction_preheat_key_cache option (CASSANDRA-2175)
 * refactor stress.py to have only one copy of the format string 
   used for creating row keys (CASSANDRA-2108)
 * validate index names for \w+ (CASSANDRA-2196)
 * Fix Cassandra cli to respect timeout if schema does not settle 
   (CASSANDRA-2187)
 * fix for compaction and cleanup writing old-format data into new-version 
   sstable (CASSANDRA-2211, -2216)
 * add nodetool scrub (CASSANDRA-2217, -2240)
 * fix sstable2json large-row pagination (CASSANDRA-2188)
 * fix EOFing on requests for the last bytes in a file (CASSANDRA-2213)
 * fix BufferedRandomAccessFile bugs (CASSANDRA-2218, -2241)
 * check for memtable flush_after_mins exceeded every 10s (CASSANDRA-2183)
 * fix cache saving on Windows (CASSANDRA-2207)
 * add validateSchemaAgreement call + synchronization to schema
   modification operations (CASSANDRA-2222)
 * fix for reversed slice queries on large rows (CASSANDRA-2212)
 * fat clients were writing local data (CASSANDRA-2223)
 * set DEFAULT_MEMTABLE_LIFETIME_IN_MINS to 24h
 * improve detection and cleanup of partially-written sstables 
   (CASSANDRA-2206)
 * fix supercolumn de/serialization when subcolumn comparator is different
   from supercolumn's (CASSANDRA-2104)
 * fix starting up on Windows when CASSANDRA_HOME contains whitespace
   (CASSANDRA-2237)
 * add [get|set][row|key]cacheSavePeriod to JMX (CASSANDRA-2100)
 * fix Hadoop ColumnFamilyOutputFormat dropping of mutations
   when batch fills up (CASSANDRA-2255)
 * move file deletions off of scheduledtasks executor (CASSANDRA-2253)


0.7.2
 * copy DecoratedKey.key when inserting into caches to avoid retaining
   a reference to the underlying buffer (CASSANDRA-2102)
 * format subcolumn names with subcomparator (CASSANDRA-2136)
 * fix column bloom filter deserialization (CASSANDRA-2165)


0.7.1
 * refactor MessageDigest creation code. (CASSANDRA-2107)
 * buffer network stack to avoid inefficient small TCP messages while avoiding
   the nagle/delayed ack problem (CASSANDRA-1896)
 * check log4j configuration for changes every 10s (CASSANDRA-1525, 1907)
 * more-efficient cross-DC replication (CASSANDRA-1530, -2051, -2138)
 * avoid polluting page cache with commitlog or sstable writes
   and seq scan operations (CASSANDRA-1470)
 * add RMI authentication options to nodetool (CASSANDRA-1921)
 * make snitches configurable at runtime (CASSANDRA-1374)
 * retry hadoop split requests on connection failure (CASSANDRA-1927)
 * implement describeOwnership for BOP, COPP (CASSANDRA-1928)
 * make read repair behave as expected for ConsistencyLevel > ONE
   (CASSANDRA-982, 2038)
 * distributed test harness (CASSANDRA-1859, 1964)
 * reduce flush lock contention (CASSANDRA-1930)
 * optimize supercolumn deserialization (CASSANDRA-1891)
 * fix CFMetaData.apply to only compare objects of the same class 
   (CASSANDRA-1962)
 * allow specifying specific SSTables to compact from JMX (CASSANDRA-1963)
 * fix race condition in MessagingService.targets (CASSANDRA-1959, 2094, 2081)
 * refuse to open sstables from a future version (CASSANDRA-1935)
 * zero-copy reads (CASSANDRA-1714)
 * fix copy bounds for word Text in wordcount demo (CASSANDRA-1993)
 * fixes for contrib/javautils (CASSANDRA-1979)
 * check more frequently for memtable expiration (CASSANDRA-2000)
 * fix writing SSTable column count statistics (CASSANDRA-1976)
 * fix streaming of multiple CFs during bootstrap (CASSANDRA-1992)
 * explicitly set JVM GC new generation size with -Xmn (CASSANDRA-1968)
 * add short options for CLI flags (CASSANDRA-1565)
 * make keyspace argument to "describe keyspace" in CLI optional
   when authenticated to keyspace already (CASSANDRA-2029)
 * added option to specify -Dcassandra.join_ring=false on startup
   to allow "warm spare" nodes or performing JMX maintenance before
   joining the ring (CASSANDRA-526)
 * log migrations at INFO (CASSANDRA-2028)
 * add CLI verbose option in file mode (CASSANDRA-2030)
 * add single-line "--" comments to CLI (CASSANDRA-2032)
 * message serialization tests (CASSANDRA-1923)
 * switch from ivy to maven-ant-tasks (CASSANDRA-2017)
 * CLI attempts to block for new schema to propagate (CASSANDRA-2044)
 * fix potential overflow in nodetool cfstats (CASSANDRA-2057)
 * add JVM shutdownhook to sync commitlog (CASSANDRA-1919)
 * allow nodes to be up without being part of  normal traffic (CASSANDRA-1951)
 * fix CLI "show keyspaces" with null options on NTS (CASSANDRA-2049)
 * fix possible ByteBuffer race conditions (CASSANDRA-2066)
 * reduce garbage generated by MessagingService to prevent load spikes
   (CASSANDRA-2058)
 * fix math in RandomPartitioner.describeOwnership (CASSANDRA-2071)
 * fix deletion of sstable non-data components (CASSANDRA-2059)
 * avoid blocking gossip while deleting handoff hints (CASSANDRA-2073)
 * ignore messages from newer versions, keep track of nodes in gossip 
   regardless of version (CASSANDRA-1970)
 * cache writing moved to CompactionManager to reduce i/o contention and
   updated to use non-cache-polluting writes (CASSANDRA-2053)
 * page through large rows when exporting to JSON (CASSANDRA-2041)
 * add flush_largest_memtables_at and reduce_cache_sizes_at options
   (CASSANDRA-2142)
 * add cli 'describe cluster' command (CASSANDRA-2127)
 * add cli support for setting username/password at 'connect' command 
   (CASSANDRA-2111)
 * add -D option to Stress.java to allow reading hosts from a file 
   (CASSANDRA-2149)
 * bound hints CF throughput between 32M and 256M (CASSANDRA-2148)
 * continue starting when invalid saved cache entries are encountered
   (CASSANDRA-2076)
 * add max_hint_window_in_ms option (CASSANDRA-1459)


0.7.0-final
 * fix offsets to ByteBuffer.get (CASSANDRA-1939)


0.7.0-rc4
 * fix cli crash after backgrounding (CASSANDRA-1875)
 * count timeouts in storageproxy latencies, and include latency 
   histograms in StorageProxyMBean (CASSANDRA-1893)
 * fix CLI get recognition of supercolumns (CASSANDRA-1899)
 * enable keepalive on intra-cluster sockets (CASSANDRA-1766)
 * count timeouts towards dynamicsnitch latencies (CASSANDRA-1905)
 * Expose index-building status in JMX + cli schema description
   (CASSANDRA-1871)
 * allow [LOCAL|EACH]_QUORUM to be used with non-NetworkTopology 
   replication Strategies
 * increased amount of index locks for faster commitlog replay
 * collect secondary index tombstones immediately (CASSANDRA-1914)
 * revert commitlog changes from #1780 (CASSANDRA-1917)
 * change RandomPartitioner min token to -1 to avoid collision w/
   tokens on actual nodes (CASSANDRA-1901)
 * examine the right nibble when validating TimeUUID (CASSANDRA-1910)
 * include secondary indexes in cleanup (CASSANDRA-1916)
 * CFS.scrubDataDirectories should also cleanup invalid secondary indexes
   (CASSANDRA-1904)
 * ability to disable/enable gossip on nodes to force them down
   (CASSANDRA-1108)


0.7.0-rc3
 * expose getNaturalEndpoints in StorageServiceMBean taking byte[]
   key; RMI cannot serialize ByteBuffer (CASSANDRA-1833)
 * infer org.apache.cassandra.locator for replication strategy classes
   when not otherwise specified
 * validation that generates less garbage (CASSANDRA-1814)
 * add TTL support to CLI (CASSANDRA-1838)
 * cli defaults to bytestype for subcomparator when creating
   column families (CASSANDRA-1835)
 * unregister index MBeans when index is dropped (CASSANDRA-1843)
 * make ByteBufferUtil.clone thread-safe (CASSANDRA-1847)
 * change exception for read requests during bootstrap from 
   InvalidRequest to Unavailable (CASSANDRA-1862)
 * respect row-level tombstones post-flush in range scans
   (CASSANDRA-1837)
 * ReadResponseResolver check digests against each other (CASSANDRA-1830)
 * return InvalidRequest when remove of subcolumn without supercolumn
   is requested (CASSANDRA-1866)
 * flush before repair (CASSANDRA-1748)
 * SSTableExport validates key order (CASSANDRA-1884)
 * large row support for SSTableExport (CASSANDRA-1867)
 * Re-cache hot keys post-compaction without hitting disk (CASSANDRA-1878)
 * manage read repair in coordinator instead of data source, to
   provide latency information to dynamic snitch (CASSANDRA-1873)


0.7.0-rc2
 * fix live-column-count of slice ranges including tombstoned supercolumn 
   with live subcolumn (CASSANDRA-1591)
 * rename o.a.c.internal.AntientropyStage -> AntiEntropyStage,
   o.a.c.request.Request_responseStage -> RequestResponseStage,
   o.a.c.internal.Internal_responseStage -> InternalResponseStage
 * add AbstractType.fromString (CASSANDRA-1767)
 * require index_type to be present when specifying index_name
   on ColumnDef (CASSANDRA-1759)
 * fix add/remove index bugs in CFMetadata (CASSANDRA-1768)
 * rebuild Strategy during system_update_keyspace (CASSANDRA-1762)
 * cli updates prompt to ... in continuation lines (CASSANDRA-1770)
 * support multiple Mutations per key in hadoop ColumnFamilyOutputFormat
   (CASSANDRA-1774)
 * improvements to Debian init script (CASSANDRA-1772)
 * use local classloader to check for version.properties (CASSANDRA-1778)
 * Validate that column names in column_metadata are valid for the
   defined comparator, and decode properly in cli (CASSANDRA-1773)
 * use cross-platform newlines in cli (CASSANDRA-1786)
 * add ExpiringColumn support to sstable import/export (CASSANDRA-1754)
 * add flush for each append to periodic commitlog mode; added
   periodic_without_flush option to disable this (CASSANDRA-1780)
 * close file handle used for post-flush truncate (CASSANDRA-1790)
 * various code cleanup (CASSANDRA-1793, -1794, -1795)
 * fix range queries against wrapped range (CASSANDRA-1781)
 * fix consistencylevel calculations for NetworkTopologyStrategy
   (CASSANDRA-1804)
 * cli support index type enum names (CASSANDRA-1810)
 * improved validation of column_metadata (CASSANDRA-1813)
 * reads at ConsistencyLevel > 1 throw UnavailableException
   immediately if insufficient live nodes exist (CASSANDRA-1803)
 * copy bytebuffers for local writes to avoid retaining the entire
   Thrift frame (CASSANDRA-1801)
 * fix NPE adding index to column w/o prior metadata (CASSANDRA-1764)
 * reduce fat client timeout (CASSANDRA-1730)
 * fix botched merge of CASSANDRA-1316


0.7.0-rc1
 * fix compaction and flush races with schema updates (CASSANDRA-1715)
 * add clustertool, config-converter, sstablekeys, and schematool 
   Windows .bat files (CASSANDRA-1723)
 * reject range queries received during bootstrap (CASSANDRA-1739)
 * fix wrapping-range queries on non-minimum token (CASSANDRA-1700)
 * add nodetool cfhistogram (CASSANDRA-1698)
 * limit repaired ranges to what the nodes have in common (CASSANDRA-1674)
 * index scan treats missing columns as not matching secondary
   expressions (CASSANDRA-1745)
 * Fix misuse of DataOutputBuffer.getData in AntiEntropyService
   (CASSANDRA-1729)
 * detect and warn when obsolete version of JNA is present (CASSANDRA-1760)
 * reduce fat client timeout (CASSANDRA-1730)
 * cleanup smallest CFs first to increase free temp space for larger ones
   (CASSANDRA-1811)
 * Update windows .bat files to work outside of main Cassandra
   directory (CASSANDRA-1713)
 * fix read repair regression from 0.6.7 (CASSANDRA-1727)
 * more-efficient read repair (CASSANDRA-1719)
 * fix hinted handoff replay (CASSANDRA-1656)
 * log type of dropped messages (CASSANDRA-1677)
 * upgrade to SLF4J 1.6.1
 * fix ByteBuffer bug in ExpiringColumn.updateDigest (CASSANDRA-1679)
 * fix IntegerType.getString (CASSANDRA-1681)
 * make -Djava.net.preferIPv4Stack=true the default (CASSANDRA-628)
 * add INTERNAL_RESPONSE verb to differentiate from responses related
   to client requests (CASSANDRA-1685)
 * log tpstats when dropping messages (CASSANDRA-1660)
 * include unreachable nodes in describeSchemaVersions (CASSANDRA-1678)
 * Avoid dropping messages off the client request path (CASSANDRA-1676)
 * fix jna errno reporting (CASSANDRA-1694)
 * add friendlier error for UnknownHostException on startup (CASSANDRA-1697)
 * include jna dependency in RPM package (CASSANDRA-1690)
 * add --skip-keys option to stress.py (CASSANDRA-1696)
 * improve cli handling of non-string keys and column names 
   (CASSANDRA-1701, -1693)
 * r/m extra subcomparator line in cli keyspaces output (CASSANDRA-1712)
 * add read repair chance to cli "show keyspaces"
 * upgrade to ConcurrentLinkedHashMap 1.1 (CASSANDRA-975)
 * fix index scan routing (CASSANDRA-1722)
 * fix tombstoning of supercolumns in range queries (CASSANDRA-1734)
 * clear endpoint cache after updating keyspace metadata (CASSANDRA-1741)
 * fix wrapping-range queries on non-minimum token (CASSANDRA-1700)
 * truncate includes secondary indexes (CASSANDRA-1747)
 * retain reference to PendingFile sstables (CASSANDRA-1749)
 * fix sstableimport regression (CASSANDRA-1753)
 * fix for bootstrap when no non-system tables are defined (CASSANDRA-1732)
 * handle replica unavailability in index scan (CASSANDRA-1755)
 * fix service initialization order deadlock (CASSANDRA-1756)
 * multi-line cli commands (CASSANDRA-1742)
 * fix race between snapshot and compaction (CASSANDRA-1736)
 * add listEndpointsPendingHints, deleteHintsForEndpoint JMX methods 
   (CASSANDRA-1551)


0.7.0-beta3
 * add strategy options to describe_keyspace output (CASSANDRA-1560)
 * log warning when using randomly generated token (CASSANDRA-1552)
 * re-organize JMX into .db, .net, .internal, .request (CASSANDRA-1217)
 * allow nodes to change IPs between restarts (CASSANDRA-1518)
 * remember ring state between restarts by default (CASSANDRA-1518)
 * flush index built flag so we can read it before log replay (CASSANDRA-1541)
 * lock row cache updates to prevent race condition (CASSANDRA-1293)
 * remove assertion causing rare (and harmless) error messages in
   commitlog (CASSANDRA-1330)
 * fix moving nodes with no keyspaces defined (CASSANDRA-1574)
 * fix unbootstrap when no data is present in a transfer range (CASSANDRA-1573)
 * take advantage of AVRO-495 to simplify our avro IDL (CASSANDRA-1436)
 * extend authorization hierarchy to column family (CASSANDRA-1554)
 * deletion support in secondary indexes (CASSANDRA-1571)
 * meaningful error message for invalid replication strategy class 
   (CASSANDRA-1566)
 * allow keyspace creation with RF > N (CASSANDRA-1428)
 * improve cli error handling (CASSANDRA-1580)
 * add cache save/load ability (CASSANDRA-1417, 1606, 1647)
 * add StorageService.getDrainProgress (CASSANDRA-1588)
 * Disallow bootstrap to an in-use token (CASSANDRA-1561)
 * Allow dynamic secondary index creation and destruction (CASSANDRA-1532)
 * log auto-guessed memtable thresholds (CASSANDRA-1595)
 * add ColumnDef support to cli (CASSANDRA-1583)
 * reduce index sample time by 75% (CASSANDRA-1572)
 * add cli support for column, strategy metadata (CASSANDRA-1578, 1612)
 * add cli support for schema modification (CASSANDRA-1584)
 * delete temp files on failed compactions (CASSANDRA-1596)
 * avoid blocking for dead nodes during removetoken (CASSANDRA-1605)
 * remove ConsistencyLevel.ZERO (CASSANDRA-1607)
 * expose in-progress compaction type in jmx (CASSANDRA-1586)
 * removed IClock & related classes from internals (CASSANDRA-1502)
 * fix removing tokens from SystemTable on decommission and removetoken
   (CASSANDRA-1609)
 * include CF metadata in cli 'show keyspaces' (CASSANDRA-1613)
 * switch from Properties to HashMap in PropertyFileSnitch to
   avoid synchronization bottleneck (CASSANDRA-1481)
 * PropertyFileSnitch configuration file renamed to 
   cassandra-topology.properties
 * add cli support for get_range_slices (CASSANDRA-1088, CASSANDRA-1619)
 * Make memtable flush thresholds per-CF instead of global 
   (CASSANDRA-1007, 1637)
 * add cli support for binary data without CfDef hints (CASSANDRA-1603)
 * fix building SSTable statistics post-stream (CASSANDRA-1620)
 * fix potential infinite loop in 2ary index queries (CASSANDRA-1623)
 * allow creating NTS keyspaces with no replicas configured (CASSANDRA-1626)
 * add jmx histogram of sstables accessed per read (CASSANDRA-1624)
 * remove system_rename_column_family and system_rename_keyspace from the
   client API until races can be fixed (CASSANDRA-1630, CASSANDRA-1585)
 * add cli sanity tests (CASSANDRA-1582)
 * update GC settings in cassandra.bat (CASSANDRA-1636)
 * cli support for index queries (CASSANDRA-1635)
 * cli support for updating schema memtable settings (CASSANDRA-1634)
 * cli --file option (CASSANDRA-1616)
 * reduce automatically chosen memtable sizes by 50% (CASSANDRA-1641)
 * move endpoint cache from snitch to strategy (CASSANDRA-1643)
 * fix commitlog recovery deleting the newly-created segment as well as
   the old ones (CASSANDRA-1644)
 * upgrade to Thrift 0.5 (CASSANDRA-1367)
 * renamed CL.DCQUORUM to LOCAL_QUORUM and DCQUORUMSYNC to EACH_QUORUM
 * cli truncate support (CASSANDRA-1653)
 * update GC settings in cassandra.bat (CASSANDRA-1636)
 * avoid logging when a node's ip/token is gossipped back to it (CASSANDRA-1666)


0.7-beta2
 * always use UTF-8 for hint keys (CASSANDRA-1439)
 * remove cassandra.yaml dependency from Hadoop and Pig (CASSADRA-1322)
 * expose CfDef metadata in describe_keyspaces (CASSANDRA-1363)
 * restore use of mmap_index_only option (CASSANDRA-1241)
 * dropping a keyspace with no column families generated an error 
   (CASSANDRA-1378)
 * rename RackAwareStrategy to OldNetworkTopologyStrategy, RackUnawareStrategy 
   to SimpleStrategy, DatacenterShardStrategy to NetworkTopologyStrategy,
   AbstractRackAwareSnitch to AbstractNetworkTopologySnitch (CASSANDRA-1392)
 * merge StorageProxy.mutate, mutateBlocking (CASSANDRA-1396)
 * faster UUIDType, LongType comparisons (CASSANDRA-1386, 1393)
 * fix setting read_repair_chance from CLI addColumnFamily (CASSANDRA-1399)
 * fix updates to indexed columns (CASSANDRA-1373)
 * fix race condition leaving to FileNotFoundException (CASSANDRA-1382)
 * fix sharded lock hash on index write path (CASSANDRA-1402)
 * add support for GT/E, LT/E in subordinate index clauses (CASSANDRA-1401)
 * cfId counter got out of sync when CFs were added (CASSANDRA-1403)
 * less chatty schema updates (CASSANDRA-1389)
 * rename column family mbeans. 'type' will now include either 
   'IndexColumnFamilies' or 'ColumnFamilies' depending on the CFS type.
   (CASSANDRA-1385)
 * disallow invalid keyspace and column family names. This includes name that
   matches a '^\w+' regex. (CASSANDRA-1377)
 * use JNA, if present, to take snapshots (CASSANDRA-1371)
 * truncate hints if starting 0.7 for the first time (CASSANDRA-1414)
 * fix FD leak in single-row slicepredicate queries (CASSANDRA-1416)
 * allow index expressions against columns that are not part of the 
   SlicePredicate (CASSANDRA-1410)
 * config-converter properly handles snitches and framed support 
   (CASSANDRA-1420)
 * remove keyspace argument from multiget_count (CASSANDRA-1422)
 * allow specifying cassandra.yaml location as (local or remote) URL
   (CASSANDRA-1126)
 * fix using DynamicEndpointSnitch with NetworkTopologyStrategy
   (CASSANDRA-1429)
 * Add CfDef.default_validation_class (CASSANDRA-891)
 * fix EstimatedHistogram.max (CASSANDRA-1413)
 * quorum read optimization (CASSANDRA-1622)
 * handle zero-length (or missing) rows during HH paging (CASSANDRA-1432)
 * include secondary indexes during schema migrations (CASSANDRA-1406)
 * fix commitlog header race during schema change (CASSANDRA-1435)
 * fix ColumnFamilyStoreMBeanIterator to use new type name (CASSANDRA-1433)
 * correct filename generated by xml->yaml converter (CASSANDRA-1419)
 * add CMSInitiatingOccupancyFraction=75 and UseCMSInitiatingOccupancyOnly
   to default JVM options
 * decrease jvm heap for cassandra-cli (CASSANDRA-1446)
 * ability to modify keyspaces and column family definitions on a live cluster
   (CASSANDRA-1285)
 * support for Hadoop Streaming [non-jvm map/reduce via stdin/out]
   (CASSANDRA-1368)
 * Move persistent sstable stats from the system table to an sstable component
   (CASSANDRA-1430)
 * remove failed bootstrap attempt from pending ranges when gossip times
   it out after 1h (CASSANDRA-1463)
 * eager-create tcp connections to other cluster members (CASSANDRA-1465)
 * enumerate stages and derive stage from message type instead of 
   transmitting separately (CASSANDRA-1465)
 * apply reversed flag during collation from different data sources
   (CASSANDRA-1450)
 * make failure to remove commitlog segment non-fatal (CASSANDRA-1348)
 * correct ordering of drain operations so CL.recover is no longer 
   necessary (CASSANDRA-1408)
 * removed keyspace from describe_splits method (CASSANDRA-1425)
 * rename check_schema_agreement to describe_schema_versions
   (CASSANDRA-1478)
 * fix QUORUM calculation for RF > 3 (CASSANDRA-1487)
 * remove tombstones during non-major compactions when bloom filter
   verifies that row does not exist in other sstables (CASSANDRA-1074)
 * nodes that coordinated a loadbalance in the past could not be seen by
   newly added nodes (CASSANDRA-1467)
 * exposed endpoint states (gossip details) via jmx (CASSANDRA-1467)
 * ensure that compacted sstables are not included when new readers are
   instantiated (CASSANDRA-1477)
 * by default, calculate heap size and memtable thresholds at runtime (CASSANDRA-1469)
 * fix races dealing with adding/dropping keyspaces and column families in
   rapid succession (CASSANDRA-1477)
 * clean up of Streaming system (CASSANDRA-1503, 1504, 1506)
 * add options to configure Thrift socket keepalive and buffer sizes (CASSANDRA-1426)
 * make contrib CassandraServiceDataCleaner recursive (CASSANDRA-1509)
 * min, max compaction threshold are configurable and persistent 
   per-ColumnFamily (CASSANDRA-1468)
 * fix replaying the last mutation in a commitlog unnecessarily 
   (CASSANDRA-1512)
 * invoke getDefaultUncaughtExceptionHandler from DTPE with the original
   exception rather than the ExecutionException wrapper (CASSANDRA-1226)
 * remove Clock from the Thrift (and Avro) API (CASSANDRA-1501)
 * Close intra-node sockets when connection is broken (CASSANDRA-1528)
 * RPM packaging spec file (CASSANDRA-786)
 * weighted request scheduler (CASSANDRA-1485)
 * treat expired columns as deleted (CASSANDRA-1539)
 * make IndexInterval configurable (CASSANDRA-1488)
 * add describe_snitch to Thrift API (CASSANDRA-1490)
 * MD5 authenticator compares plain text submitted password with MD5'd
   saved property, instead of vice versa (CASSANDRA-1447)
 * JMX MessagingService pending and completed counts (CASSANDRA-1533)
 * fix race condition processing repair responses (CASSANDRA-1511)
 * make repair blocking (CASSANDRA-1511)
 * create EndpointSnitchInfo and MBean to expose rack and DC (CASSANDRA-1491)
 * added option to contrib/word_count to output results back to Cassandra
   (CASSANDRA-1342)
 * rewrite Hadoop ColumnFamilyRecordWriter to pool connections, retry to
   multiple Cassandra nodes, and smooth impact on the Cassandra cluster
   by using smaller batch sizes (CASSANDRA-1434)
 * fix setting gc_grace_seconds via CLI (CASSANDRA-1549)
 * support TTL'd index values (CASSANDRA-1536)
 * make removetoken work like decommission (CASSANDRA-1216)
 * make cli comparator-aware and improve quote rules (CASSANDRA-1523,-1524)
 * make nodetool compact and cleanup blocking (CASSANDRA-1449)
 * add memtable, cache information to GCInspector logs (CASSANDRA-1558)
 * enable/disable HintedHandoff via JMX (CASSANDRA-1550)
 * Ignore stray files in the commit log directory (CASSANDRA-1547)
 * Disallow bootstrap to an in-use token (CASSANDRA-1561)


0.7-beta1
 * sstable versioning (CASSANDRA-389)
 * switched to slf4j logging (CASSANDRA-625)
 * add (optional) expiration time for column (CASSANDRA-699)
 * access levels for authentication/authorization (CASSANDRA-900)
 * add ReadRepairChance to CF definition (CASSANDRA-930)
 * fix heisenbug in system tests, especially common on OS X (CASSANDRA-944)
 * convert to byte[] keys internally and all public APIs (CASSANDRA-767)
 * ability to alter schema definitions on a live cluster (CASSANDRA-44)
 * renamed configuration file to cassandra.xml, and log4j.properties to
   log4j-server.properties, which must now be loaded from
   the classpath (which is how our scripts in bin/ have always done it)
   (CASSANDRA-971)
 * change get_count to require a SlicePredicate. create multi_get_count
   (CASSANDRA-744)
 * re-organized endpointsnitch implementations and added SimpleSnitch
   (CASSANDRA-994)
 * Added preload_row_cache option (CASSANDRA-946)
 * add CRC to commitlog header (CASSANDRA-999)
 * removed deprecated batch_insert and get_range_slice methods (CASSANDRA-1065)
 * add truncate thrift method (CASSANDRA-531)
 * http mini-interface using mx4j (CASSANDRA-1068)
 * optimize away copy of sliced row on memtable read path (CASSANDRA-1046)
 * replace constant-size 2GB mmaped segments and special casing for index 
   entries spanning segment boundaries, with SegmentedFile that computes 
   segments that always contain entire entries/rows (CASSANDRA-1117)
 * avoid reading large rows into memory during compaction (CASSANDRA-16)
 * added hadoop OutputFormat (CASSANDRA-1101)
 * efficient Streaming (no more anticompaction) (CASSANDRA-579)
 * split commitlog header into separate file and add size checksum to
   mutations (CASSANDRA-1179)
 * avoid allocating a new byte[] for each mutation on replay (CASSANDRA-1219)
 * revise HH schema to be per-endpoint (CASSANDRA-1142)
 * add joining/leaving status to nodetool ring (CASSANDRA-1115)
 * allow multiple repair sessions per node (CASSANDRA-1190)
 * optimize away MessagingService for local range queries (CASSANDRA-1261)
 * make framed transport the default so malformed requests can't OOM the 
   server (CASSANDRA-475)
 * significantly faster reads from row cache (CASSANDRA-1267)
 * take advantage of row cache during range queries (CASSANDRA-1302)
 * make GCGraceSeconds a per-ColumnFamily value (CASSANDRA-1276)
 * keep persistent row size and column count statistics (CASSANDRA-1155)
 * add IntegerType (CASSANDRA-1282)
 * page within a single row during hinted handoff (CASSANDRA-1327)
 * push DatacenterShardStrategy configuration into keyspace definition,
   eliminating datacenter.properties. (CASSANDRA-1066)
 * optimize forward slices starting with '' and single-index-block name 
   queries by skipping the column index (CASSANDRA-1338)
 * streaming refactor (CASSANDRA-1189)
 * faster comparison for UUID types (CASSANDRA-1043)
 * secondary index support (CASSANDRA-749 and subtasks)
 * make compaction buckets deterministic (CASSANDRA-1265)


0.6.6
 * Allow using DynamicEndpointSnitch with RackAwareStrategy (CASSANDRA-1429)
 * remove the remaining vestiges of the unfinished DatacenterShardStrategy 
   (replaced by NetworkTopologyStrategy in 0.7)
   

0.6.5
 * fix key ordering in range query results with RandomPartitioner
   and ConsistencyLevel > ONE (CASSANDRA-1145)
 * fix for range query starting with the wrong token range (CASSANDRA-1042)
 * page within a single row during hinted handoff (CASSANDRA-1327)
 * fix compilation on non-sun JDKs (CASSANDRA-1061)
 * remove String.trim() call on row keys in batch mutations (CASSANDRA-1235)
 * Log summary of dropped messages instead of spamming log (CASSANDRA-1284)
 * add dynamic endpoint snitch (CASSANDRA-981)
 * fix streaming for keyspaces with hyphens in their name (CASSANDRA-1377)
 * fix errors in hard-coded bloom filter optKPerBucket by computing it
   algorithmically (CASSANDRA-1220
 * remove message deserialization stage, and uncap read/write stages
   so slow reads/writes don't block gossip processing (CASSANDRA-1358)
 * add jmx port configuration to Debian package (CASSANDRA-1202)
 * use mlockall via JNA, if present, to prevent Linux from swapping
   out parts of the JVM (CASSANDRA-1214)


0.6.4
 * avoid queuing multiple hint deliveries for the same endpoint
   (CASSANDRA-1229)
 * better performance for and stricter checking of UTF8 column names
   (CASSANDRA-1232)
 * extend option to lower compaction priority to hinted handoff
   as well (CASSANDRA-1260)
 * log errors in gossip instead of re-throwing (CASSANDRA-1289)
 * avoid aborting commitlog replay prematurely if a flushed-but-
   not-removed commitlog segment is encountered (CASSANDRA-1297)
 * fix duplicate rows being read during mapreduce (CASSANDRA-1142)
 * failure detection wasn't closing command sockets (CASSANDRA-1221)
 * cassandra-cli.bat works on windows (CASSANDRA-1236)
 * pre-emptively drop requests that cannot be processed within RPCTimeout
   (CASSANDRA-685)
 * add ack to Binary write verb and update CassandraBulkLoader
   to wait for acks for each row (CASSANDRA-1093)
 * added describe_partitioner Thrift method (CASSANDRA-1047)
 * Hadoop jobs no longer require the Cassandra storage-conf.xml
   (CASSANDRA-1280, CASSANDRA-1047)
 * log thread pool stats when GC is excessive (CASSANDRA-1275)
 * remove gossip message size limit (CASSANDRA-1138)
 * parallelize local and remote reads during multiget, and respect snitch 
   when determining whether to do local read for CL.ONE (CASSANDRA-1317)
 * fix read repair to use requested consistency level on digest mismatch,
   rather than assuming QUORUM (CASSANDRA-1316)
 * process digest mismatch re-reads in parallel (CASSANDRA-1323)
 * switch hints CF comparator to BytesType (CASSANDRA-1274)


0.6.3
 * retry to make streaming connections up to 8 times. (CASSANDRA-1019)
 * reject describe_ring() calls on invalid keyspaces (CASSANDRA-1111)
 * fix cache size calculation for size of 100% (CASSANDRA-1129)
 * fix cache capacity only being recalculated once (CASSANDRA-1129)
 * remove hourly scan of all hints on the off chance that the gossiper
   missed a status change; instead, expose deliverHintsToEndpoint to JMX
   so it can be done manually, if necessary (CASSANDRA-1141)
 * don't reject reads at CL.ALL (CASSANDRA-1152)
 * reject deletions to supercolumns in CFs containing only standard
   columns (CASSANDRA-1139)
 * avoid preserving login information after client disconnects
   (CASSANDRA-1057)
 * prefer sun jdk to openjdk in debian init script (CASSANDRA-1174)
 * detect partioner config changes between restarts and fail fast 
   (CASSANDRA-1146)
 * use generation time to resolve node token reassignment disagreements
   (CASSANDRA-1118)
 * restructure the startup ordering of Gossiper and MessageService to avoid
   timing anomalies (CASSANDRA-1160)
 * detect incomplete commit log hearders (CASSANDRA-1119)
 * force anti-entropy service to stream files on the stream stage to avoid
   sending streams out of order (CASSANDRA-1169)
 * remove inactive stream managers after AES streams files (CASSANDRA-1169)
 * allow removing entire row through batch_mutate Deletion (CASSANDRA-1027)
 * add JMX metrics for row-level bloom filter false positives (CASSANDRA-1212)
 * added a redhat init script to contrib (CASSANDRA-1201)
 * use midpoint when bootstrapping a new machine into range with not
   much data yet instead of random token (CASSANDRA-1112)
 * kill server on OOM in executor stage as well as Thrift (CASSANDRA-1226)
 * remove opportunistic repairs, when two machines with overlapping replica
   responsibilities happen to finish major compactions of the same CF near
   the same time.  repairs are now fully manual (CASSANDRA-1190)
 * add ability to lower compaction priority (default is no change from 0.6.2)
   (CASSANDRA-1181)


0.6.2
 * fix contrib/word_count build. (CASSANDRA-992)
 * split CommitLogExecutorService into BatchCommitLogExecutorService and 
   PeriodicCommitLogExecutorService (CASSANDRA-1014)
 * add latency histograms to CFSMBean (CASSANDRA-1024)
 * make resolving timestamp ties deterministic by using value bytes
   as a tiebreaker (CASSANDRA-1039)
 * Add option to turn off Hinted Handoff (CASSANDRA-894)
 * fix windows startup (CASSANDRA-948)
 * make concurrent_reads, concurrent_writes configurable at runtime via JMX
   (CASSANDRA-1060)
 * disable GCInspector on non-Sun JVMs (CASSANDRA-1061)
 * fix tombstone handling in sstable rows with no other data (CASSANDRA-1063)
 * fix size of row in spanned index entries (CASSANDRA-1056)
 * install json2sstable, sstable2json, and sstablekeys to Debian package
 * StreamingService.StreamDestinations wouldn't empty itself after streaming
   finished (CASSANDRA-1076)
 * added Collections.shuffle(splits) before returning the splits in 
   ColumnFamilyInputFormat (CASSANDRA-1096)
 * do not recalculate cache capacity post-compaction if it's been manually 
   modified (CASSANDRA-1079)
 * better defaults for flush sorter + writer executor queue sizes
   (CASSANDRA-1100)
 * windows scripts for SSTableImport/Export (CASSANDRA-1051)
 * windows script for nodetool (CASSANDRA-1113)
 * expose PhiConvictThreshold (CASSANDRA-1053)
 * make repair of RF==1 a no-op (CASSANDRA-1090)
 * improve default JVM GC options (CASSANDRA-1014)
 * fix SlicePredicate serialization inside Hadoop jobs (CASSANDRA-1049)
 * close Thrift sockets in Hadoop ColumnFamilyRecordReader (CASSANDRA-1081)


0.6.1
 * fix NPE in sstable2json when no excluded keys are given (CASSANDRA-934)
 * keep the replica set constant throughout the read repair process
   (CASSANDRA-937)
 * allow querying getAllRanges with empty token list (CASSANDRA-933)
 * fix command line arguments inversion in clustertool (CASSANDRA-942)
 * fix race condition that could trigger a false-positive assertion
   during post-flush discard of old commitlog segments (CASSANDRA-936)
 * fix neighbor calculation for anti-entropy repair (CASSANDRA-924)
 * perform repair even for small entropy differences (CASSANDRA-924)
 * Use hostnames in CFInputFormat to allow Hadoop's naive string-based
   locality comparisons to work (CASSANDRA-955)
 * cache read-only BufferedRandomAccessFile length to avoid
   3 system calls per invocation (CASSANDRA-950)
 * nodes with IPv6 (and no IPv4) addresses could not join cluster
   (CASSANDRA-969)
 * Retrieve the correct number of undeleted columns, if any, from
   a supercolumn in a row that had been deleted previously (CASSANDRA-920)
 * fix index scans that cross the 2GB mmap boundaries for both mmap
   and standard i/o modes (CASSANDRA-866)
 * expose drain via nodetool (CASSANDRA-978)


0.6.0-RC1
 * JMX drain to flush memtables and run through commit log (CASSANDRA-880)
 * Bootstrapping can skip ranges under the right conditions (CASSANDRA-902)
 * fix merging row versions in range_slice for CL > ONE (CASSANDRA-884)
 * default write ConsistencyLeven chaned from ZERO to ONE
 * fix for index entries spanning mmap buffer boundaries (CASSANDRA-857)
 * use lexical comparison if time part of TimeUUIDs are the same 
   (CASSANDRA-907)
 * bound read, mutation, and response stages to fix possible OOM
   during log replay (CASSANDRA-885)
 * Use microseconds-since-epoch (UTC) in cli, instead of milliseconds
 * Treat batch_mutate Deletion with null supercolumn as "apply this predicate 
   to top level supercolumns" (CASSANDRA-834)
 * Streaming destination nodes do not update their JMX status (CASSANDRA-916)
 * Fix internal RPC timeout calculation (CASSANDRA-911)
 * Added Pig loadfunc to contrib/pig (CASSANDRA-910)


0.6.0-beta3
 * fix compaction bucketing bug (CASSANDRA-814)
 * update windows batch file (CASSANDRA-824)
 * deprecate KeysCachedFraction configuration directive in favor
   of KeysCached; move to unified-per-CF key cache (CASSANDRA-801)
 * add invalidateRowCache to ColumnFamilyStoreMBean (CASSANDRA-761)
 * send Handoff hints to natural locations to reduce load on
   remaining nodes in a failure scenario (CASSANDRA-822)
 * Add RowWarningThresholdInMB configuration option to warn before very 
   large rows get big enough to threaten node stability, and -x option to
   be able to remove them with sstable2json if the warning is unheeded
   until it's too late (CASSANDRA-843)
 * Add logging of GC activity (CASSANDRA-813)
 * fix ConcurrentModificationException in commitlog discard (CASSANDRA-853)
 * Fix hardcoded row count in Hadoop RecordReader (CASSANDRA-837)
 * Add a jmx status to the streaming service and change several DEBUG
   messages to INFO (CASSANDRA-845)
 * fix classpath in cassandra-cli.bat for Windows (CASSANDRA-858)
 * allow re-specifying host, port to cassandra-cli if invalid ones
   are first tried (CASSANDRA-867)
 * fix race condition handling rpc timeout in the coordinator
   (CASSANDRA-864)
 * Remove CalloutLocation and StagingFileDirectory from storage-conf files 
   since those settings are no longer used (CASSANDRA-878)
 * Parse a long from RowWarningThresholdInMB instead of an int (CASSANDRA-882)
 * Remove obsolete ControlPort code from DatabaseDescriptor (CASSANDRA-886)
 * move skipBytes side effect out of assert (CASSANDRA-899)
 * add "double getLoad" to StorageServiceMBean (CASSANDRA-898)
 * track row stats per CF at compaction time (CASSANDRA-870)
 * disallow CommitLogDirectory matching a DataFileDirectory (CASSANDRA-888)
 * default key cache size is 200k entries, changed from 10% (CASSANDRA-863)
 * add -Dcassandra-foreground=yes to cassandra.bat
 * exit if cluster name is changed unexpectedly (CASSANDRA-769)


0.6.0-beta1/beta2
 * add batch_mutate thrift command, deprecating batch_insert (CASSANDRA-336)
 * remove get_key_range Thrift API, deprecated in 0.5 (CASSANDRA-710)
 * add optional login() Thrift call for authentication (CASSANDRA-547)
 * support fat clients using gossiper and StorageProxy to perform
   replication in-process [jvm-only] (CASSANDRA-535)
 * support mmapped I/O for reads, on by default on 64bit JVMs 
   (CASSANDRA-408, CASSANDRA-669)
 * improve insert concurrency, particularly during Hinted Handoff
   (CASSANDRA-658)
 * faster network code (CASSANDRA-675)
 * stress.py moved to contrib (CASSANDRA-635)
 * row caching [must be explicitly enabled per-CF in config] (CASSANDRA-678)
 * present a useful measure of compaction progress in JMX (CASSANDRA-599)
 * add bin/sstablekeys (CASSNADRA-679)
 * add ConsistencyLevel.ANY (CASSANDRA-687)
 * make removetoken remove nodes from gossip entirely (CASSANDRA-644)
 * add ability to set cache sizes at runtime (CASSANDRA-708)
 * report latency and cache hit rate statistics with lifetime totals
   instead of average over the last minute (CASSANDRA-702)
 * support get_range_slice for RandomPartitioner (CASSANDRA-745)
 * per-keyspace replication factory and replication strategy (CASSANDRA-620)
 * track latency in microseconds (CASSANDRA-733)
 * add describe_ Thrift methods, deprecating get_string_property and 
   get_string_list_property
 * jmx interface for tracking operation mode and streams in general.
   (CASSANDRA-709)
 * keep memtables in sorted order to improve range query performance
   (CASSANDRA-799)
 * use while loop instead of recursion when trimming sstables compaction list 
   to avoid blowing stack in pathological cases (CASSANDRA-804)
 * basic Hadoop map/reduce support (CASSANDRA-342)


0.5.1
 * ensure all files for an sstable are streamed to the same directory.
   (CASSANDRA-716)
 * more accurate load estimate for bootstrapping (CASSANDRA-762)
 * tolerate dead or unavailable bootstrap target on write (CASSANDRA-731)
 * allow larger numbers of keys (> 140M) in a sstable bloom filter
   (CASSANDRA-790)
 * include jvm argument improvements from CASSANDRA-504 in debian package
 * change streaming chunk size to 32MB to accomodate Windows XP limitations
   (was 64MB) (CASSANDRA-795)
 * fix get_range_slice returning results in the wrong order (CASSANDRA-781)
 

0.5.0 final
 * avoid attempting to delete temporary bootstrap files twice (CASSANDRA-681)
 * fix bogus NaN in nodeprobe cfstats output (CASSANDRA-646)
 * provide a policy for dealing with single thread executors w/ a full queue
   (CASSANDRA-694)
 * optimize inner read in MessagingService, vastly improving multiple-node
   performance (CASSANDRA-675)
 * wait for table flush before streaming data back to a bootstrapping node.
   (CASSANDRA-696)
 * keep track of bootstrapping sources by table so that bootstrapping doesn't 
   give the indication of finishing early (CASSANDRA-673)


0.5.0 RC3
 * commit the correct version of the patch for CASSANDRA-663


0.5.0 RC2 (unreleased)
 * fix bugs in converting get_range_slice results to Thrift 
   (CASSANDRA-647, CASSANDRA-649)
 * expose java.util.concurrent.TimeoutException in StorageProxy methods
   (CASSANDRA-600)
 * TcpConnectionManager was holding on to disconnected connections, 
   giving the false indication they were being used. (CASSANDRA-651)
 * Remove duplicated write. (CASSANDRA-662)
 * Abort bootstrap if IP is already in the token ring (CASSANDRA-663)
 * increase default commitlog sync period, and wait for last sync to 
   finish before submitting another (CASSANDRA-668)


0.5.0 RC1
 * Fix potential NPE in get_range_slice (CASSANDRA-623)
 * add CRC32 to commitlog entries (CASSANDRA-605)
 * fix data streaming on windows (CASSANDRA-630)
 * GC compacted sstables after cleanup and compaction (CASSANDRA-621)
 * Speed up anti-entropy validation (CASSANDRA-629)
 * Fix anti-entropy assertion error (CASSANDRA-639)
 * Fix pending range conflicts when bootstapping or moving
   multiple nodes at once (CASSANDRA-603)
 * Handle obsolete gossip related to node movement in the case where
   one or more nodes is down when the movement occurs (CASSANDRA-572)
 * Include dead nodes in gossip to avoid a variety of problems
   and fix HH to removed nodes (CASSANDRA-634)
 * return an InvalidRequestException for mal-formed SlicePredicates
   (CASSANDRA-643)
 * fix bug determining closest neighbor for use in multiple datacenters
   (CASSANDRA-648)
 * Vast improvements in anticompaction speed (CASSANDRA-607)
 * Speed up log replay and writes by avoiding redundant serializations
   (CASSANDRA-652)


0.5.0 beta 2
 * Bootstrap improvements (several tickets)
 * add nodeprobe repair anti-entropy feature (CASSANDRA-193, CASSANDRA-520)
 * fix possibility of partition when many nodes restart at once
   in clusters with multiple seeds (CASSANDRA-150)
 * fix NPE in get_range_slice when no data is found (CASSANDRA-578)
 * fix potential NPE in hinted handoff (CASSANDRA-585)
 * fix cleanup of local "system" keyspace (CASSANDRA-576)
 * improve computation of cluster load balance (CASSANDRA-554)
 * added super column read/write, column count, and column/row delete to
   cassandra-cli (CASSANDRA-567, CASSANDRA-594)
 * fix returning live subcolumns of deleted supercolumns (CASSANDRA-583)
 * respect JAVA_HOME in bin/ scripts (several tickets)
 * add StorageService.initClient for fat clients on the JVM (CASSANDRA-535)
   (see contrib/client_only for an example of use)
 * make consistency_level functional in get_range_slice (CASSANDRA-568)
 * optimize key deserialization for RandomPartitioner (CASSANDRA-581)
 * avoid GCing tombstones except on major compaction (CASSANDRA-604)
 * increase failure conviction threshold, resulting in less nodes
   incorrectly (and temporarily) marked as down (CASSANDRA-610)
 * respect memtable thresholds during log replay (CASSANDRA-609)
 * support ConsistencyLevel.ALL on read (CASSANDRA-584)
 * add nodeprobe removetoken command (CASSANDRA-564)


0.5.0 beta
 * Allow multiple simultaneous flushes, improving flush throughput 
   on multicore systems (CASSANDRA-401)
 * Split up locks to improve write and read throughput on multicore systems
   (CASSANDRA-444, CASSANDRA-414)
 * More efficient use of memory during compaction (CASSANDRA-436)
 * autobootstrap option: when enabled, all non-seed nodes will attempt
   to bootstrap when started, until bootstrap successfully
   completes. -b option is removed.  (CASSANDRA-438)
 * Unless a token is manually specified in the configuration xml,
   a bootstraping node will use a token that gives it half the
   keys from the most-heavily-loaded node in the cluster,
   instead of generating a random token. 
   (CASSANDRA-385, CASSANDRA-517)
 * Miscellaneous bootstrap fixes (several tickets)
 * Ability to change a node's token even after it has data on it
   (CASSANDRA-541)
 * Ability to decommission a live node from the ring (CASSANDRA-435)
 * Semi-automatic loadbalancing via nodeprobe (CASSANDRA-192)
 * Add ability to set compaction thresholds at runtime via
   JMX / nodeprobe.  (CASSANDRA-465)
 * Add "comment" field to ColumnFamily definition. (CASSANDRA-481)
 * Additional JMX metrics (CASSANDRA-482)
 * JSON based export and import tools (several tickets)
 * Hinted Handoff fixes (several tickets)
 * Add key cache to improve read performance (CASSANDRA-423)
 * Simplified construction of custom ReplicationStrategy classes
   (CASSANDRA-497)
 * Graphical application (Swing) for ring integrity verification and 
   visualization was added to contrib (CASSANDRA-252)
 * Add DCQUORUM, DCQUORUMSYNC consistency levels and corresponding
   ReplicationStrategy / EndpointSnitch classes.  Experimental.
   (CASSANDRA-492)
 * Web client interface added to contrib (CASSANDRA-457)
 * More-efficient flush for Random, CollatedOPP partitioners 
   for normal writes (CASSANDRA-446) and bulk load (CASSANDRA-420)
 * Add MemtableFlushAfterMinutes, a global replacement for the old 
   per-CF FlushPeriodInMinutes setting (CASSANDRA-463)
 * optimizations to slice reading (CASSANDRA-350) and supercolumn
   queries (CASSANDRA-510)
 * force binding to given listenaddress for nodes with multiple
   interfaces (CASSANDRA-546)
 * stress.py benchmarking tool improvements (several tickets)
 * optimized replica placement code (CASSANDRA-525)
 * faster log replay on restart (CASSANDRA-539, CASSANDRA-540)
 * optimized local-node writes (CASSANDRA-558)
 * added get_range_slice, deprecating get_key_range (CASSANDRA-344)
 * expose TimedOutException to thrift (CASSANDRA-563)
 

0.4.2
 * Add validation disallowing null keys (CASSANDRA-486)
 * Fix race conditions in TCPConnectionManager (CASSANDRA-487)
 * Fix using non-utf8-aware comparison as a sanity check.
   (CASSANDRA-493)
 * Improve default garbage collector options (CASSANDRA-504)
 * Add "nodeprobe flush" (CASSANDRA-505)
 * remove NotFoundException from get_slice throws list (CASSANDRA-518)
 * fix get (not get_slice) of entire supercolumn (CASSANDRA-508)
 * fix null token during bootstrap (CASSANDRA-501)


0.4.1
 * Fix FlushPeriod columnfamily configuration regression
   (CASSANDRA-455)
 * Fix long column name support (CASSANDRA-460)
 * Fix for serializing a row that only contains tombstones
   (CASSANDRA-458)
 * Fix for discarding unneeded commitlog segments (CASSANDRA-459)
 * Add SnapshotBeforeCompaction configuration option (CASSANDRA-426)
 * Fix compaction abort under insufficient disk space (CASSANDRA-473)
 * Fix reading subcolumn slice from tombstoned CF (CASSANDRA-484)
 * Fix race condition in RVH causing occasional NPE (CASSANDRA-478)


0.4.0
 * fix get_key_range problems when a node is down (CASSANDRA-440)
   and add UnavailableException to more Thrift methods
 * Add example EndPointSnitch contrib code (several tickets)


0.4.0 RC2
 * fix SSTable generation clash during compaction (CASSANDRA-418)
 * reject method calls with null parameters (CASSANDRA-308)
 * properly order ranges in nodeprobe output (CASSANDRA-421)
 * fix logging of certain errors on executor threads (CASSANDRA-425)


0.4.0 RC1
 * Bootstrap feature is live; use -b on startup (several tickets)
 * Added multiget api (CASSANDRA-70)
 * fix Deadlock with SelectorManager.doProcess and TcpConnection.write
   (CASSANDRA-392)
 * remove key cache b/c of concurrency bugs in third-party
   CLHM library (CASSANDRA-405)
 * update non-major compaction logic to use two threshold values
   (CASSANDRA-407)
 * add periodic / batch commitlog sync modes (several tickets)
 * inline BatchMutation into batch_insert params (CASSANDRA-403)
 * allow setting the logging level at runtime via mbean (CASSANDRA-402)
 * change default comparator to BytesType (CASSANDRA-400)
 * add forwards-compatible ConsistencyLevel parameter to get_key_range
   (CASSANDRA-322)
 * r/m special case of blocking for local destination when writing with 
   ConsistencyLevel.ZERO (CASSANDRA-399)
 * Fixes to make BinaryMemtable [bulk load interface] useful (CASSANDRA-337);
   see contrib/bmt_example for an example of using it.
 * More JMX properties added (several tickets)
 * Thrift changes (several tickets)
    - Merged _super get methods with the normal ones; return values
      are now of ColumnOrSuperColumn.
    - Similarly, merged batch_insert_super into batch_insert.



0.4.0 beta
 * On-disk data format has changed to allow billions of keys/rows per
   node instead of only millions
 * Multi-keyspace support
 * Scan all sstables for all queries to avoid situations where
   different types of operation on the same ColumnFamily could
   disagree on what data was present
 * Snapshot support via JMX
 * Thrift API has changed a _lot_:
    - removed time-sorted CFs; instead, user-defined comparators
      may be defined on the column names, which are now byte arrays.
      Default comparators are provided for UTF8, Bytes, Ascii, Long (i64),
      and UUID types.
    - removed colon-delimited strings in thrift api in favor of explicit
      structs such as ColumnPath, ColumnParent, etc.  Also normalized
      thrift struct and argument naming.
    - Added columnFamily argument to get_key_range.
    - Change signature of get_slice to accept starting and ending
      columns as well as an offset.  (This allows use of indexes.)
      Added "ascending" flag to allow reasonably-efficient reverse
      scans as well.  Removed get_slice_by_range as redundant.
    - get_key_range operates on one CF at a time
    - changed `block` boolean on insert methods to ConsistencyLevel enum,
      with options of NONE, ONE, QUORUM, and ALL.
    - added similar consistency_level parameter to read methods
    - column-name-set slice with no names given now returns zero columns
      instead of all of them.  ("all" can run your server out of memory.
      use a range-based slice with a high max column count instead.)
 * Removed the web interface. Node information can now be obtained by 
   using the newly introduced nodeprobe utility.
 * More JMX stats
 * Remove magic values from internals (e.g. special key to indicate
   when to flush memtables)
 * Rename configuration "table" to "keyspace"
 * Moved to crash-only design; no more shutdown (just kill the process)
 * Lots of bug fixes

Full list of issues resolved in 0.4 is at https://issues.apache.org/jira/secure/IssueNavigator.jspa?reset=true&&pid=12310865&fixfor=12313862&resolution=1&sorter/field=issuekey&sorter/order=DESC


0.3.0 RC3
 * Fix potential deadlock under load in TCPConnection.
   (CASSANDRA-220)


0.3.0 RC2
 * Fix possible data loss when server is stopped after replaying
   log but before new inserts force memtable flush.
   (CASSANDRA-204)
 * Added BUGS file


0.3.0 RC1
 * Range queries on keys, including user-defined key collation
 * Remove support
 * Workarounds for a weird bug in JDK select/register that seems
   particularly common on VM environments. Cassandra should deploy
   fine on EC2 now
 * Much improved infrastructure: the beginnings of a decent test suite
   ("ant test" for unit tests; "nosetests" for system tests), code
   coverage reporting, etc.
 * Expanded node status reporting via JMX
 * Improved error reporting/logging on both server and client
 * Reduced memory footprint in default configuration
 * Combined blocking and non-blocking versions of insert APIs
 * Added FlushPeriodInMinutes configuration parameter to force
   flushing of infrequently-updated ColumnFamilies<|MERGE_RESOLUTION|>--- conflicted
+++ resolved
@@ -1,5 +1,7 @@
 3.3
 Merged from 3.0:
+ * (cqlsh) Also apply --connect-timeout to control connection
+   timeout (CASSANDRA-10959)
  * Fix AssertionError when removing from list using UPDATE (CASSANDRA-10954)
  * Fix UnsupportedOperationException when reading old sstable with range
    tombstone (CASSANDRA-10743)
@@ -58,16 +60,6 @@
  * (Hadoop) Close Clusters and Sessions in Hadoop Input/Output classes (CASSANDRA-10837)
  * Fix sstableloader not working with upper case keyspace name (CASSANDRA-10806)
 Merged from 2.2:
-<<<<<<< HEAD
-=======
- * (cqlsh) Also apply --connect-timeout to control connection
-   timeout (CASSANDRA-10959)
- * Histogram buckets exposed in jmx are sorted incorrectly (CASSANDRA-10975)
- * Enable GC logging by default (CASSANDRA-10140)
- * Optimize pending range computation (CASSANDRA-9258)
- * Skip commit log and saved cache directories in SSTable version startup check (CASSANDRA-10902)
- * drop/alter user should be case sensitive (CASSANDRA-10817)
->>>>>>> 2569fbd1
  * jemalloc detection fails due to quoting issues in regexv (CASSANDRA-10946)
  * (cqlsh) show correct column names for empty result sets (CASSANDRA-9813)
  * Add new types to Stress (CASSANDRA-9556)
